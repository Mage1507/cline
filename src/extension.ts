// The module 'vscode' contains the VS Code extensibility API
// Import the module and reference it with the alias vscode in your code below
import { setTimeout as setTimeoutPromise } from "node:timers/promises"
import * as vscode from "vscode"
import { Logger } from "./services/logging/Logger"
import { createClineAPI } from "./exports"
import "./utils/path" // necessary to have access to String.prototype.toPosix
import { DIFF_VIEW_URI_SCHEME } from "./integrations/editor/DiffViewProvider"
import assert from "node:assert"
import { telemetryService } from "./services/telemetry/TelemetryService"
import { WebviewProvider } from "./core/webview"
import { createTestServer, shutdownTestServer } from "./services/test/TestServer"
import { ErrorService } from "./services/error/ErrorService"

/*
Built using https://github.com/microsoft/vscode-webview-ui-toolkit

Inspired by
https://github.com/microsoft/vscode-webview-ui-toolkit-samples/tree/main/default/weather-webview
https://github.com/microsoft/vscode-webview-ui-toolkit-samples/tree/main/frameworks/hello-world-react-cra

*/

let outputChannel: vscode.OutputChannel

// This method is called when your extension is activated
// Your extension is activated the very first time the command is executed
export function activate(context: vscode.ExtensionContext) {
	outputChannel = vscode.window.createOutputChannel("Cline")
	context.subscriptions.push(outputChannel)

	ErrorService.initialize()
	Logger.initialize(outputChannel)
	Logger.log("Cline extension activated")

	const sidebarWebview = new WebviewProvider(context, outputChannel)

	vscode.commands.executeCommand("setContext", "cline.isDevMode", IS_DEV && IS_DEV === "true")
	vscode.commands.executeCommand("setContext", "cline.isTestMode", IS_TEST && IS_TEST === "true")

	context.subscriptions.push(
		vscode.window.registerWebviewViewProvider(WebviewProvider.sideBarId, sidebarWebview, {
			webviewOptions: { retainContextWhenHidden: true },
		}),
	)

	context.subscriptions.push(
		vscode.commands.registerCommand("cline.plusButtonClicked", async (webview: any) => {
			const openChat = async (instance?: WebviewProvider) => {
				await instance?.controller.clearTask()
				await instance?.controller.postStateToWebview()
				await instance?.controller.postMessageToWebview({
					type: "action",
					action: "chatButtonClicked",
				})
			}
			const isSidebar = !webview
			if (isSidebar) {
				openChat(WebviewProvider.getSidebarInstance())
			} else {
				WebviewProvider.getTabInstances().forEach(openChat)
			}
		}),
	)

	context.subscriptions.push(
		vscode.commands.registerCommand("cline.mcpButtonClicked", (webview: any) => {
			const openMcp = (instance?: WebviewProvider) =>
				instance?.controller.postMessageToWebview({
					type: "action",
					action: "mcpButtonClicked",
				})
			const isSidebar = !webview
			if (isSidebar) {
				openMcp(WebviewProvider.getSidebarInstance())
			} else {
				WebviewProvider.getTabInstances().forEach(openMcp)
			}
		}),
	)

	const openClineInNewTab = async () => {
		Logger.log("Opening Cline in new tab")
		// (this example uses webviewProvider activation event which is necessary to deserialize cached webview, but since we use retainContextWhenHidden, we don't need to use that event)
		// https://github.com/microsoft/vscode-extension-samples/blob/main/webview-sample/src/extension.ts
		const tabWebview = new WebviewProvider(context, outputChannel)
		//const column = vscode.window.activeTextEditor ? vscode.window.activeTextEditor.viewColumn : undefined
		const lastCol = Math.max(...vscode.window.visibleTextEditors.map((editor) => editor.viewColumn || 0))

		// Check if there are any visible text editors, otherwise open a new group to the right
		const hasVisibleEditors = vscode.window.visibleTextEditors.length > 0
		if (!hasVisibleEditors) {
			await vscode.commands.executeCommand("workbench.action.newGroupRight")
		}
		const targetCol = hasVisibleEditors ? Math.max(lastCol + 1, 1) : vscode.ViewColumn.Two

		const panel = vscode.window.createWebviewPanel(WebviewProvider.tabPanelId, "Cline", targetCol, {
			enableScripts: true,
			retainContextWhenHidden: true,
			localResourceRoots: [context.extensionUri],
		})
		// TODO: use better svg icon with light and dark variants (see https://stackoverflow.com/questions/58365687/vscode-extension-iconpath)

		panel.iconPath = {
			light: vscode.Uri.joinPath(context.extensionUri, "assets", "icons", "robot_panel_light.png"),
			dark: vscode.Uri.joinPath(context.extensionUri, "assets", "icons", "robot_panel_dark.png"),
		}
		tabWebview.resolveWebviewView(panel)

		// Lock the editor group so clicking on files doesn't open them over the panel
		await setTimeoutPromise(100)
		await vscode.commands.executeCommand("workbench.action.lockEditorGroup")
	}

	context.subscriptions.push(vscode.commands.registerCommand("cline.popoutButtonClicked", openClineInNewTab))
	context.subscriptions.push(vscode.commands.registerCommand("cline.openInNewTab", openClineInNewTab))

	context.subscriptions.push(
		vscode.commands.registerCommand("cline.settingsButtonClicked", (webview: any) => {
			WebviewProvider.getAllInstances().forEach((instance) => {
				const openSettings = async (instance?: WebviewProvider) => {
					instance?.controller.postMessageToWebview({
						type: "action",
						action: "settingsButtonClicked",
					})
				}
				const isSidebar = !webview
				if (isSidebar) {
					openSettings(WebviewProvider.getSidebarInstance())
				} else {
					WebviewProvider.getTabInstances().forEach(openSettings)
				}
			})
		}),
	)

	context.subscriptions.push(
		vscode.commands.registerCommand("cline.historyButtonClicked", (webview: any) => {
			WebviewProvider.getAllInstances().forEach((instance) => {
				const openHistory = async (instance?: WebviewProvider) => {
					instance?.controller.postMessageToWebview({
						type: "action",
						action: "historyButtonClicked",
					})
				}
				const isSidebar = !webview
				if (isSidebar) {
					openHistory(WebviewProvider.getSidebarInstance())
				} else {
					WebviewProvider.getTabInstances().forEach(openHistory)
				}
			})
		}),
	)

	context.subscriptions.push(
		vscode.commands.registerCommand("cline.accountButtonClicked", (webview: any) => {
			WebviewProvider.getAllInstances().forEach((instance) => {
				const openAccount = async (instance?: WebviewProvider) => {
					instance?.controller.postMessageToWebview({
						type: "action",
						action: "accountButtonClicked",
					})
				}
				const isSidebar = !webview
				if (isSidebar) {
					openAccount(WebviewProvider.getSidebarInstance())
				} else {
					WebviewProvider.getTabInstances().forEach(openAccount)
				}
			})
		}),
	)

	/*
	We use the text document content provider API to show the left side for diff view by creating a virtual document for the original content. This makes it readonly so users know to edit the right side if they want to keep their changes.

	- This API allows you to create readonly documents in VSCode from arbitrary sources, and works by claiming an uri-scheme for which your provider then returns text contents. The scheme must be provided when registering a provider and cannot change afterwards.
	- Note how the provider doesn't create uris for virtual documents - its role is to provide contents given such an uri. In return, content providers are wired into the open document logic so that providers are always considered.
	https://code.visualstudio.com/api/extension-guides/virtual-documents
	*/
	const diffContentProvider = new (class implements vscode.TextDocumentContentProvider {
		provideTextDocumentContent(uri: vscode.Uri): string {
			return Buffer.from(uri.query, "base64").toString("utf-8")
		}
	})()
	context.subscriptions.push(vscode.workspace.registerTextDocumentContentProvider(DIFF_VIEW_URI_SCHEME, diffContentProvider))

	// URI Handler
	const handleUri = async (uri: vscode.Uri) => {
		console.log("URI Handler called with:", {
			path: uri.path,
			query: uri.query,
			scheme: uri.scheme,
		})

		const path = uri.path
		const query = new URLSearchParams(uri.query.replace(/\+/g, "%2B"))
		const visibleWebview = WebviewProvider.getVisibleInstance()
		if (!visibleWebview) {
			return
		}
		switch (path) {
			case "/openrouter": {
				const code = query.get("code")
				if (code) {
					await visibleWebview?.controller.handleOpenRouterCallback(code)
				}
				break
			}
			case "/auth": {
				const token = query.get("token")
				const state = query.get("state")
				const apiKey = query.get("apiKey")

				console.log("Auth callback received:", {
					token: token,
					state: state,
					apiKey: apiKey,
				})

				// Validate state parameter
				if (!(await visibleWebview?.controller.validateAuthState(state))) {
					vscode.window.showErrorMessage("Invalid auth state")
					return
				}

				if (token && apiKey) {
					await visibleWebview?.controller.handleAuthCallback(token, apiKey)
				}
				break
			}
			default:
				break
		}
	}
	context.subscriptions.push(vscode.window.registerUriHandler({ handleUri }))

	// Register size testing commands in development mode
	if (IS_DEV && IS_DEV === "true") {
		// Use dynamic import to avoid loading the module in production
		import("./dev/commands/tasks")
			.then((module) => {
				const devTaskCommands = module.registerTaskCommands(context, sidebarWebview.controller)
				context.subscriptions.push(...devTaskCommands)
				Logger.log("Cline dev task commands registered")
			})
			.catch((error) => {
				Logger.log("Failed to register dev task commands: " + error)
			})
	}

	context.subscriptions.push(
		vscode.commands.registerCommand("cline.addToChat", async (range?: vscode.Range, diagnostics?: vscode.Diagnostic[]) => {
			const editor = vscode.window.activeTextEditor
			if (!editor) {
				return
			}

			// Use provided range if available, otherwise use current selection
			// (vscode command passes an argument in the first param by default, so we need to ensure it's a Range object)
			const textRange = range instanceof vscode.Range ? range : editor.selection
			const selectedText = editor.document.getText(textRange)

			if (!selectedText) {
				return
			}

			// Get the file path and language ID
			const filePath = editor.document.uri.fsPath
			const languageId = editor.document.languageId

			const visibleWebview = WebviewProvider.getVisibleInstance()
			await visibleWebview?.controller.addSelectedCodeToChat(
				selectedText,
				filePath,
				languageId,
				Array.isArray(diagnostics) ? diagnostics : undefined,
			)
		}),
	)

	context.subscriptions.push(
		vscode.commands.registerCommand("cline.addTerminalOutputToChat", async () => {
			const terminal = vscode.window.activeTerminal
			if (!terminal) {
				return
			}

			// Save current clipboard content
			const tempCopyBuffer = await vscode.env.clipboard.readText()

			try {
				// Copy the *existing* terminal selection (without selecting all)
				await vscode.commands.executeCommand("workbench.action.terminal.copySelection")

				// Get copied content
				let terminalContents = (await vscode.env.clipboard.readText()).trim()

				// Restore original clipboard content
				await vscode.env.clipboard.writeText(tempCopyBuffer)

				if (!terminalContents) {
					// No terminal content was copied (either nothing selected or some error)
					return
				}

				// [Optional] Any additional logic to process multi-line content can remain here
				// For example:
				/*
				const lines = terminalContents.split("\n")
				const lastLine = lines.pop()?.trim()
				if (lastLine) {
					let i = lines.length - 1
					while (i >= 0 && !lines[i].trim().startsWith(lastLine)) {
						i--
					}
					terminalContents = lines.slice(Math.max(i, 0)).join("\n")
				}
				*/

				// Send to sidebar provider
				const visibleWebview = WebviewProvider.getVisibleInstance()
				await visibleWebview?.controller.addSelectedTerminalOutputToChat(terminalContents, terminal.name)
			} catch (error) {
				// Ensure clipboard is restored even if an error occurs
				await vscode.env.clipboard.writeText(tempCopyBuffer)
				console.error("Error getting terminal contents:", error)
				vscode.window.showErrorMessage("Failed to get terminal contents")
			}
		}),
	)

	// Register code action provider
	context.subscriptions.push(
		vscode.languages.registerCodeActionsProvider(
			"*",
			new (class implements vscode.CodeActionProvider {
				public static readonly providedCodeActionKinds = [vscode.CodeActionKind.QuickFix]

				provideCodeActions(
					document: vscode.TextDocument,
					range: vscode.Range,
					context: vscode.CodeActionContext,
				): vscode.CodeAction[] {
					// Expand range to include surrounding 3 lines
					const expandedRange = new vscode.Range(
						Math.max(0, range.start.line - 3),
						0,
						Math.min(document.lineCount - 1, range.end.line + 3),
						document.lineAt(Math.min(document.lineCount - 1, range.end.line + 3)).text.length,
					)

					const addAction = new vscode.CodeAction("Add to Cline", vscode.CodeActionKind.QuickFix)
					addAction.command = {
						command: "cline.addToChat",
						title: "Add to Cline",
						arguments: [expandedRange, context.diagnostics],
					}

					const fixAction = new vscode.CodeAction("Fix with Cline", vscode.CodeActionKind.QuickFix)
					fixAction.command = {
						command: "cline.fixWithCline",
						title: "Fix with Cline",
						arguments: [expandedRange, context.diagnostics],
					}

					// Only show actions when there are errors
					if (context.diagnostics.length > 0) {
						return [addAction, fixAction]
					} else {
						return []
					}
				}
			})(),
			{
				providedCodeActionKinds: [vscode.CodeActionKind.QuickFix],
			},
		),
	)

	// Register the command handler
	context.subscriptions.push(
		vscode.commands.registerCommand("cline.fixWithCline", async (range: vscode.Range, diagnostics: vscode.Diagnostic[]) => {
			const editor = vscode.window.activeTextEditor
			if (!editor) {
				return
			}

			const selectedText = editor.document.getText(range)
			const filePath = editor.document.uri.fsPath
			const languageId = editor.document.languageId

			// Send to sidebar provider with diagnostics
			const visibleWebview = WebviewProvider.getVisibleInstance()
			await visibleWebview?.controller.fixWithCline(selectedText, filePath, languageId, diagnostics)
		}),
	)

<<<<<<< HEAD
	// Set up test server if in test mode
	if (IS_TEST === "true") {
		createTestServer(sidebarWebview)
	}

=======
	// Register the focusChatInput command handler
	context.subscriptions.push(
		vscode.commands.registerCommand("cline.focusChatInput", () => {
			let visibleWebview = WebviewProvider.getVisibleInstance()
			if (!visibleWebview) {
				vscode.commands.executeCommand("claude-dev.SidebarProvider.focus")
				visibleWebview = WebviewProvider.getSidebarInstance()
				// showing the extension will call didBecomeVisible which focuses it already
				// but it doesn't focus if a tab is selected which focusChatInput accounts for
			}

			visibleWebview?.controller.postMessageToWebview({
				type: "action",
				action: "focusChatInput",
			})
		}),
	)

	// Set up test server if in test mode
	if (IS_TEST === "true") {
		createTestServer(sidebarWebview)
	}

>>>>>>> 02120810
	return createClineAPI(outputChannel, sidebarWebview.controller)
}

// TODO: Find a solution for automatically removing DEV related content from production builds.
//  This type of code is fine in production to keep. We just will want to remove it from production builds
//  to bring down built asset sizes.
//
// This is a workaround to reload the extension when the source code changes
// since vscode doesn't support hot reload for extensions
const { IS_DEV, DEV_WORKSPACE_FOLDER, IS_TEST } = process.env

// This method is called when your extension is deactivated
export function deactivate() {
	// Shutdown the test server if it exists
	shutdownTestServer()

	telemetryService.shutdown()
	Logger.log("Cline extension deactivated")
}

// Set up development mode file watcher
if (IS_DEV && IS_DEV !== "false") {
	assert(DEV_WORKSPACE_FOLDER, "DEV_WORKSPACE_FOLDER must be set in development")
	const watcher = vscode.workspace.createFileSystemWatcher(new vscode.RelativePattern(DEV_WORKSPACE_FOLDER, "src/**/*"))

	watcher.onDidChange(({ scheme, path }) => {
		console.info(`${scheme} ${path} changed. Reloading VSCode...`)

		vscode.commands.executeCommand("workbench.action.reloadWindow")
	})
}<|MERGE_RESOLUTION|>--- conflicted
+++ resolved
@@ -397,13 +397,6 @@
 		}),
 	)
 
-<<<<<<< HEAD
-	// Set up test server if in test mode
-	if (IS_TEST === "true") {
-		createTestServer(sidebarWebview)
-	}
-
-=======
 	// Register the focusChatInput command handler
 	context.subscriptions.push(
 		vscode.commands.registerCommand("cline.focusChatInput", () => {
@@ -427,7 +420,6 @@
 		createTestServer(sidebarWebview)
 	}
 
->>>>>>> 02120810
 	return createClineAPI(outputChannel, sidebarWebview.controller)
 }
 
