--- conflicted
+++ resolved
@@ -152,11 +152,6 @@
 		} else {
 			// Only show warning if user has opted in to Cline telemetry but VS Code telemetry is disabled
 			if (didUserOptIn) {
-<<<<<<< HEAD
-				void vscode.window.showWarningMessage(
-					"Anonymous Cline error and usage reporting is enabled, but VSCode telemetry is disabled. To enable error and usage reporting for this extension, enable VSCode telemetry in settings.",
-				)
-=======
 				void HostProvider.window
 					.showMessage({
 						type: ShowMessageType.WARNING,
@@ -171,7 +166,6 @@
 							void vscode.commands.executeCommand("workbench.action.openSettings", "telemetry.telemetryLevel")
 						}
 					})
->>>>>>> 67bab949
 			}
 			this.telemetryEnabled = false
 		}
