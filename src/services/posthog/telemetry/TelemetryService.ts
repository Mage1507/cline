import * as vscode from "vscode"
import { version as extensionVersion } from "../../../../package.json"
import { HostProvider } from "@hosts/host-provider"
import { ShowMessageType } from "@shared/proto/host/window"

import type { TaskFeedbackType } from "@shared/WebviewMessage"
import type { BrowserSettings } from "@shared/BrowserSettings"
import type { PostHogClientProvider } from "../PostHogClientProvider"
import { Mode } from "@/shared/storage/types"
import { ClineAccountUserInfo } from "@/services/auth/AuthService"

/**
 * TelemetryService handles telemetry event tracking for the Cline extension
 * Uses PostHog analytics to track user interactions and system events
 * Respects user privacy settings and VSCode's global telemetry configuration
 */

/**
 * Represents telemetry event categories that can be individually enabled or disabled
 * When adding a new category, add it both here and to the initial values in telemetryCategoryEnabled
 * Ensure `if (!this.isCategoryEnabled('<category_name>')` is added to the capture method
 */
<<<<<<< HEAD
type TelemetryCategory = "checkpoints" | "browser" | "voice"
=======
type TelemetryCategory = "checkpoints" | "browser" | "focus_chain"
>>>>>>> 2ec21eda

/**
 * Maximum length for error messages to prevent excessive data
 */
const MAX_ERROR_MESSAGE_LENGTH = 500

export class TelemetryService {
	// Map to control specific telemetry categories (event types)
	private telemetryCategoryEnabled: Map<TelemetryCategory, boolean> = new Map([
		["checkpoints", false], // Checkpoints telemetry disabled
		["browser", true], // Browser telemetry enabled
<<<<<<< HEAD
		["voice", true], // Voice telemetry enabled
=======
		["focus_chain", true], // Focus Chain telemetry enabled
>>>>>>> 2ec21eda
	])

	// Event constants for tracking user interactions and system events
	private static readonly EVENTS = {
		// Task-related events for tracking conversation and execution flow

		USER: {
			OPT_OUT: "user.opt_out",
			TELEMETRY_ENABLED: "user.telemetry_enabled",
			EXTENSION_ACTIVATED: "user.extension_activated",
		},
		TASK: {
			// Tracks when a new task/conversation is started
			CREATED: "task.created",
			// Tracks when a task is reopened
			RESTARTED: "task.restarted",
			// Tracks when a task is finished, with acceptance or rejection status
			COMPLETED: "task.completed",
			// Tracks user feedback on completed tasks
			FEEDBACK: "task.feedback",
			// Tracks when a message is sent in a conversation
			CONVERSATION_TURN: "task.conversation_turn",
			// Tracks token consumption for cost and usage analysis
			TOKEN_USAGE: "task.tokens",
			// Tracks switches between plan and act modes
			MODE_SWITCH: "task.mode",
			// Tracks when users select an option from AI-generated followup questions
			OPTION_SELECTED: "task.option_selected",
			// Tracks when users type a custom response instead of selecting an option from AI-generated followup questions
			OPTIONS_IGNORED: "task.options_ignored",
			// Tracks usage of the git-based checkpoint system (shadow_git_initialized, commit_created, branch_created, branch_deleted_active, branch_deleted_inactive, restored)
			CHECKPOINT_USED: "task.checkpoint_used",
			// Tracks when tools (like file operations, commands) are used
			TOOL_USED: "task.tool_used",
			// Tracks when a historical task is loaded from storage
			HISTORICAL_LOADED: "task.historical_loaded",
			// Tracks when the retry button is clicked for failed operations
			RETRY_CLICKED: "task.retry_clicked",
			// Tracks when a diff edit (replace_in_file) operation fails
			DIFF_EDIT_FAILED: "task.diff_edit_failed",
			// Tracks when the browser tool is started
			BROWSER_TOOL_START: "task.browser_tool_start",
			// Tracks when the browser tool is completed
			BROWSER_TOOL_END: "task.browser_tool_end",
			// Tracks when browser errors occur
			BROWSER_ERROR: "task.browser_error",
			// Tracks Gemini API specific performance metrics
			GEMINI_API_PERFORMANCE: "task.gemini_api_performance",
			// Tracks when API providers return errors
			PROVIDER_API_ERROR: "task.provider_api_error",
			// Tracks when users enable the focus chain feature
			FOCUS_CHAIN_ENABLED: "task.focus_chain_enabled",
			// Tracks when users disable the focus chain feature
			FOCUS_CHAIN_DISABLED: "task.focus_chain_disabled",
			// Tracks when the first focus chain return is returned by the model
			FOCUS_CHAIN_PROGRESS_FIRST: "task.focus_chain_progress_first",
			// Tracks when subsequent focus chain list returns are returned
			FOCUS_CHAIN_PROGRESS_UPDATE: "task.focus_chain_progress_update",
			// Tracks the statusn of the focus chain list when the task reaches a task completion state
			FOCUS_CHAIN_INCOMPLETE_ON_COMPLETION: "task.focus_chain_incomplete_on_completion",
			// Tracks when users click to open the focus chain markdfown file
			FOCUS_CHAIN_LIST_OPENED: "task.focus_chain_list_opened",
			// Tracks when users save and write to the focus chain markdown file
			FOCUS_CHAIN_LIST_WRITTEN: "task.focus_chain_list_written",
		},
		// UI interaction events for tracking user engagement
		UI: {
			// Tracks when a different model is selected
			MODEL_SELECTED: "ui.model_selected",
			// Tracks when users use the "favorite" button in the model picker
			MODEL_FAVORITE_TOGGLED: "ui.model_favorite_toggled",
			// Tracks when a button is clicked
			BUTTON_CLICKED: "ui.button_clicked",
		},
		// Voice-related events for tracking voice recording and transcription usage
		VOICE: {
			// Tracks when voice recording is started
			RECORDING_STARTED: "voice.recording_started",
			// Tracks when voice recording is stopped
			RECORDING_STOPPED: "voice.recording_stopped",
			// Tracks when voice transcription is started
			TRANSCRIPTION_STARTED: "voice.transcription_started",
			// Tracks when voice transcription is completed successfully
			TRANSCRIPTION_COMPLETED: "voice.transcription_completed",
			// Tracks when voice transcription fails
			TRANSCRIPTION_ERROR: "voice.transcription_error",
			// Tracks when voice feature is enabled or disabled in settings
		},
	}

	/** Current version of the extension */
	private readonly version: string = extensionVersion
	/** Whether the extension is running in development mode */
	private readonly isDev = process.env.IS_DEV

	/**
	 * Constructor that accepts a PostHogClientProvider instance
	 * @param provider PostHogClientProvider instance for sending analytics events
	 */
	public constructor(private provider: PostHogClientProvider) {
		this.capture({ event: TelemetryService.EVENTS.USER.TELEMETRY_ENABLED })
		console.info("[TelemetryService] Initialized with PostHogClientProvider")
	}

	/**
	 * Updates the telemetry state based on user preferences and VSCode settings
	 * Only enables telemetry if both VSCode global telemetry is enabled and user has opted in
	 * @param didUserOptIn Whether the user has explicitly opted into telemetry
	 */
	public async updateTelemetryState(didUserOptIn: boolean): Promise<void> {
		// First check global telemetry level - telemetry should only be enabled when level is "all"

		// We only enable telemetry if global vscode telemetry is enabled
		if (!vscode.env.isTelemetryEnabled) {
			// Only show warning if user has opted in to Cline telemetry but VS Code telemetry is disabled
			if (didUserOptIn) {
				void HostProvider.window
					.showMessage({
						type: ShowMessageType.WARNING,
						message:
							"Anonymous Cline error and usage reporting is enabled, but VSCode telemetry is disabled. To enable error and usage reporting for this extension, enable VSCode telemetry in settings.",
						options: {
							items: ["Open Settings"],
						},
					})
					.then((response) => {
						if (response.selectedOption === "Open Settings") {
							void vscode.commands.executeCommand("workbench.action.openSettings", "telemetry.telemetryLevel")
						}
					})
			}
		}

		this.provider.toggleOptIn(didUserOptIn)
	}

	private addProperties(properties: any): any {
		return {
			...properties,
			extension_version: this.version,
			is_dev: this.isDev,
		}
	}

	/**
	 * Captures a telemetry event if telemetry is enabled
	 * @param event The event to capture with its properties
	 */
	public capture(event: { event: string; properties?: unknown }): void {
		const propertiesWithVersion = this.addProperties(event.properties)

		// Use the provider's log method instead of direct client capture
		this.provider.log(event.event, propertiesWithVersion)
	}

	public captureExtensionActivated() {
		// Use provider's log method for the activation event
		this.provider.log(TelemetryService.EVENTS.USER.EXTENSION_ACTIVATED)
	}

	/**
	 * Identifies the accounts user
	 * @param userInfo The user's information
	 */
	public identifyAccount(userInfo: ClineAccountUserInfo) {
		const propertiesWithVersion = this.addProperties({})

		// Use the provider's log method instead of direct client capture
		this.provider.identifyAccount(userInfo, propertiesWithVersion)
	}

	// Task events
	/**
	 * Records when a new task/conversation is started
	 * @param ulid Unique identifier for the new task
	 * @param apiProvider Optional API provider
	 */
	public captureTaskCreated(ulid: string, apiProvider?: string) {
		this.capture({
			event: TelemetryService.EVENTS.TASK.CREATED,
			properties: { ulid, apiProvider },
		})
	}

	/**
	 * Records when a task/conversation is restarted
	 * @param ulid Unique identifier for the new task
	 * @param apiProvider Optional API provider
	 */
	public captureTaskRestarted(ulid: string, apiProvider?: string) {
		this.capture({
			event: TelemetryService.EVENTS.TASK.RESTARTED,
			properties: { ulid, apiProvider },
		})
	}

	/**
	 * Records when cline calls the task completion_result tool signifying that cline is done with the task
	 * @param ulid Unique identifier for the task
	 */
	public captureTaskCompleted(ulid: string) {
		this.capture({
			event: TelemetryService.EVENTS.TASK.COMPLETED,
			properties: { ulid },
		})
	}

	/**
	 * Captures that a message was sent, and includes the API provider and model used
	 * @param ulid Unique identifier for the task
	 * @param provider The API provider (e.g., OpenAI, Anthropic)
	 * @param model The specific model used (e.g., GPT-4, Claude)
	 * @param source The source of the message ("user" | "model"). Used to track message patterns and identify when users need to correct the model's responses.
	 * @param tokenUsage Optional token usage data
	 */
	public captureConversationTurnEvent(
		ulid: string,
		provider: string = "unknown",
		model: string = "unknown",
		source: "user" | "assistant",
		tokenUsage: {
			tokensIn?: number
			tokensOut?: number
			cacheWriteTokens?: number
			cacheReadTokens?: number
			totalCost?: number
		} = {},
	) {
		// Ensure required parameters are provided
		if (!ulid || !provider || !model || !source) {
			console.warn("TelemetryService: Missing required parameters for message capture")
			return
		}

		const properties: Record<string, unknown> = {
			ulid,
			provider,
			model,
			source,
			timestamp: new Date().toISOString(), // Add timestamp for message sequencing
			...tokenUsage,
		}

		this.capture({
			event: TelemetryService.EVENTS.TASK.CONVERSATION_TURN,
			properties,
		})
	}

	/**
	 * Records token usage metrics for cost tracking and usage analysis
	 * @param ulid Unique identifier for the task
	 * @param tokensIn Number of input tokens consumed
	 * @param tokensOut Number of output tokens generated
	 * @param model The model used for token calculation
	 */
	public captureTokenUsage(ulid: string, tokensIn: number, tokensOut: number, model: string) {
		this.capture({
			event: TelemetryService.EVENTS.TASK.TOKEN_USAGE,
			properties: {
				ulid,
				tokensIn,
				tokensOut,
				model,
			},
		})
	}

	/**
	 * Records when a task switches between plan and act modes
	 * @param ulid Unique identifier for the task
	 * @param mode The mode being switched to (plan or act)
	 */
	public captureModeSwitch(ulid: string, mode: Mode) {
		this.capture({
			event: TelemetryService.EVENTS.TASK.MODE_SWITCH,
			properties: {
				ulid,
				mode,
			},
		})
	}

	/**
	 * Records user feedback on completed tasks
	 * @param ulid Unique identifier for the task
	 * @param feedbackType The type of feedback ("thumbs_up" or "thumbs_down")
	 */
	public captureTaskFeedback(ulid: string, feedbackType: TaskFeedbackType) {
		console.info("TelemetryService: Capturing task feedback", {
			ulid,
			feedbackType,
		})
		this.capture({
			event: TelemetryService.EVENTS.TASK.FEEDBACK,
			properties: {
				ulid,
				feedbackType,
			},
		})
	}

	// Tool events
	/**
	 * Records when a tool is used during task execution
	 * @param ulid Unique identifier for the task
	 * @param tool Name of the tool being used
	 * @param autoApproved Whether the tool was auto-approved based on settings
	 * @param success Whether the tool execution was successful
	 */
	public captureToolUsage(ulid: string, tool: string, modelId: string, autoApproved: boolean, success: boolean) {
		this.capture({
			event: TelemetryService.EVENTS.TASK.TOOL_USED,
			properties: {
				ulid,
				tool,
				autoApproved,
				success,
				modelId,
			},
		})
	}

	/**
	 * Records interactions with the git-based checkpoint system
	 * @param ulid Unique identifier for the task
	 * @param action The type of checkpoint action
	 * @param durationMs Optional duration of the operation in milliseconds
	 */
	public captureCheckpointUsage(
		ulid: string,
		action: "shadow_git_initialized" | "commit_created" | "restored" | "diff_generated",
		durationMs?: number,
	) {
		if (!this.isCategoryEnabled("checkpoints")) {
			return
		}

		this.capture({
			event: TelemetryService.EVENTS.TASK.CHECKPOINT_USED,
			properties: {
				ulid,
				action,
				durationMs,
			},
		})
	}

	/**
	 * Records when a diff edit (replace_in_file) operation fails
	 * @param ulid Unique identifier for the task
	 * @param errorType Type of error that occurred (e.g., "search_not_found", "invalid_format")
	 */
	public captureDiffEditFailure(ulid: string, modelId: string, errorType?: string) {
		this.capture({
			event: TelemetryService.EVENTS.TASK.DIFF_EDIT_FAILED,
			properties: {
				ulid,
				errorType,
				modelId,
			},
		})
	}

	/**
	 * Records when a different model is selected for use
	 * @param model Name of the selected model
	 * @param provider Provider of the selected model
	 * @param ulid Optional task identifier if model was selected during a task
	 */
	public captureModelSelected(model: string, provider: string, ulid?: string) {
		this.capture({
			event: TelemetryService.EVENTS.UI.MODEL_SELECTED,
			properties: {
				model,
				provider,
				ulid,
			},
		})
	}

	/**
	 * Records when the browser tool is started
	 * @param ulid Unique identifier for the task
	 * @param browserSettings The browser settings being used
	 */
	public captureBrowserToolStart(ulid: string, browserSettings: BrowserSettings) {
		if (!this.isCategoryEnabled("browser")) {
			return
		}

		this.capture({
			event: TelemetryService.EVENTS.TASK.BROWSER_TOOL_START,
			properties: {
				ulid,
				viewport: browserSettings.viewport,
				isRemote: !!browserSettings.remoteBrowserEnabled,
				remoteBrowserHost: browserSettings.remoteBrowserHost,
				timestamp: new Date().toISOString(),
			},
		})
	}

	/**
	 * Records when the browser tool is completed
	 * @param ulid Unique identifier for the task
	 * @param stats Statistics about the browser session
	 */
	public captureBrowserToolEnd(
		ulid: string,
		stats: {
			actionCount: number
			duration: number
			actions?: string[]
		},
	) {
		if (!this.isCategoryEnabled("browser")) {
			return
		}

		this.capture({
			event: TelemetryService.EVENTS.TASK.BROWSER_TOOL_END,
			properties: {
				ulid,
				actionCount: stats.actionCount,
				duration: stats.duration,
				actions: stats.actions,
				timestamp: new Date().toISOString(),
			},
		})
	}

	/**
	 * Records when browser errors occur during a task
	 * @param ulid Unique identifier for the task
	 * @param errorType Type of error that occurred (e.g., "launch_error", "connection_error", "navigation_error")
	 * @param errorMessage The error message
	 * @param context Additional context about where the error occurred
	 */
	public captureBrowserError(
		ulid: string,
		errorType: string,
		errorMessage: string,
		context?: {
			action?: string
			url?: string
			isRemote?: boolean
			[key: string]: unknown
		},
	) {
		if (!this.isCategoryEnabled("browser")) {
			return
		}

		this.capture({
			event: TelemetryService.EVENTS.TASK.BROWSER_ERROR,
			properties: {
				ulid,
				errorType,
				errorMessage,
				context,
				timestamp: new Date().toISOString(),
			},
		})
	}

	/**
	 * Records when a user selects an option from AI-generated followup questions
	 * @param ulid Unique identifier for the task
	 * @param qty The quantity of options that were presented
	 * @param mode The mode in which the option was selected ("plan" or "act")
	 */
	public captureOptionSelected(ulid: string, qty: number, mode: Mode) {
		this.capture({
			event: TelemetryService.EVENTS.TASK.OPTION_SELECTED,
			properties: {
				ulid,
				qty,
				mode,
			},
		})
	}

	/**
	 * Records when a user types a custom response instead of selecting one of the AI-generated followup questions
	 * @param ulid Unique identifier for the task
	 * @param qty The quantity of options that were presented
	 * @param mode The mode in which the custom response was provided ("plan" or "act")
	 */
	public captureOptionsIgnored(ulid: string, qty: number, mode: Mode) {
		this.capture({
			event: TelemetryService.EVENTS.TASK.OPTIONS_IGNORED,
			properties: {
				ulid,
				qty,
				mode,
			},
		})
	}

	/**
	 * Captures Gemini API performance metrics.
	 * @param ulid Unique identifier for the task
	 * @param modelId Specific Gemini model ID
	 * @param data Performance data including TTFT, durations, token counts, cache stats, and API success status
	 */
	public captureGeminiApiPerformance(
		ulid: string,
		modelId: string,
		data: {
			ttftSec?: number
			totalDurationSec?: number
			promptTokens: number
			outputTokens: number
			cacheReadTokens: number
			cacheHit: boolean
			cacheHitPercentage?: number
			apiSuccess: boolean
			apiError?: string
			throughputTokensPerSec?: number
		},
	) {
		this.capture({
			event: TelemetryService.EVENTS.TASK.GEMINI_API_PERFORMANCE,
			properties: {
				ulid,
				modelId,
				...data,
			},
		})
	}

	/**
	 * Records when the user uses the model favorite button in the model picker
	 * @param model The name of the model the user has interacted with
	 * @param isFavorited Whether the model is being favorited (true) or unfavorited (false)
	 */
	public captureModelFavoritesUsage(model: string, isFavorited: boolean) {
		this.capture({
			event: TelemetryService.EVENTS.UI.MODEL_FAVORITE_TOGGLED,
			properties: {
				model,
				isFavorited,
			},
		})
	}

	public captureButtonClick(button: string, ulid?: string) {
		this.capture({
			event: TelemetryService.EVENTS.UI.BUTTON_CLICKED,
			properties: {
				button,
				ulid,
			},
		})
	}

	/**
	 * Records telemetry when an API provider returns an error
	 * @param ulid Unique identifier for the task
	 * @param model Identifier of the model used
	 * @param requestId Unique identifier for the specific API request
	 * @param errorMessage Detailed error message from the API provider
	 * @param errorStatus HTTP status code of the error response, if available
	 * @param collect Optional flag to determine if the event should be collected for batch sending
	 */
	public captureProviderApiError(args: {
		ulid: string
		model: string
		errorMessage: string
		errorStatus?: number | undefined
		requestId?: string | undefined
	}) {
		this.capture({
			event: TelemetryService.EVENTS.TASK.PROVIDER_API_ERROR,
			properties: {
				...args,
				errorMessage: args.errorMessage.substring(0, MAX_ERROR_MESSAGE_LENGTH), // Truncate long error messages
				timestamp: new Date().toISOString(),
			},
		})
	}

	// Voice events
	/**
	 * Records when voice recording is started
	 * @param taskId Optional task identifier if recording was started during a task
	 * @param platform The platform where recording is happening (macOS, Windows, Linux)
	 * @param collect If true, collect event instead of sending
	 */
	public captureVoiceRecordingStarted(taskId?: string, platform?: string, collect: boolean = false) {
		if (!this.isCategoryEnabled("voice")) {
			return
		}

		this.capture({
			event: TelemetryService.EVENTS.VOICE.RECORDING_STARTED,
			properties: {
				taskId,
				platform: platform || process.platform,
				timestamp: new Date().toISOString(),
			},
		})
	}

	/**
	 * Records when voice recording is stopped
	 * @param taskId Optional task identifier if recording was stopped during a task
	 * @param durationMs Duration of the recording in milliseconds
	 * @param success Whether the recording was successful
	 * @param platform The platform where recording happened
	 * @param collect If true, collect event instead of sending
	 */
	public captureVoiceRecordingStopped(
		taskId?: string,
		durationMs?: number,
		success?: boolean,
		platform?: string,
		collect?: boolean,
	) {
		if (!this.isCategoryEnabled("voice")) {
			return
		}

		this.capture({
			event: TelemetryService.EVENTS.VOICE.RECORDING_STOPPED,
			properties: {
				taskId,
				durationMs,
				success,
				platform: platform || process.platform,
				timestamp: new Date().toISOString(),
			},
		})
	}

	/**
	 * Records when voice transcription is started
	 * @param taskId Optional task identifier if transcription was started during a task
	 * @param audioSizeBytes Size of the audio data being transcribed
	 * @param language Language hint provided for transcription
	 * @param collect If true, collect event instead of sending
	 */
	public captureVoiceTranscriptionStarted(
		taskId?: string,
		audioSizeBytes?: number,
		language?: string,
		collect: boolean = false,
	) {
		if (!this.isCategoryEnabled("voice")) {
			return
		}

		this.capture({
			event: TelemetryService.EVENTS.VOICE.TRANSCRIPTION_STARTED,
			properties: {
				taskId,
				audioSizeBytes,
				language,
				timestamp: new Date().toISOString(),
			},
		})
	}

	/**
	 * Records when voice transcription is completed successfully
	 * @param taskId Optional task identifier if transcription was completed during a task
	 * @param transcriptionLength Length of the transcribed text
	 * @param durationMs Time taken for transcription in milliseconds
	 * @param language Language used for transcription
	 * @param collect If true, collect event instead of sending
	 */
	public captureVoiceTranscriptionCompleted(
		taskId?: string,
		transcriptionLength?: number,
		durationMs?: number,
		language?: string,
		collect: boolean = false,
	) {
		if (!this.isCategoryEnabled("voice")) {
			return
		}

		this.capture({
			event: TelemetryService.EVENTS.VOICE.TRANSCRIPTION_COMPLETED,
			properties: {
				taskId,
				transcriptionLength,
				durationMs,
				language,
				timestamp: new Date().toISOString(),
			},
		})
	}

	/**
	 * Records when voice transcription fails
	 * @param taskId Optional task identifier if transcription failed during a task
	 * @param errorType Type of error that occurred (e.g., "no_openai_key", "api_error", "network_error")
	 * @param errorMessage The error message
	 * @param durationMs Time taken before failure in milliseconds
	 * @param collect If true, collect event instead of sending
	 */
	public captureVoiceTranscriptionError(
		taskId?: string,
		errorType?: string,
		errorMessage?: string,
		durationMs?: number,
		collect: boolean = false,
	) {
		if (!this.isCategoryEnabled("voice")) {
			return
		}

		this.capture({
			event: TelemetryService.EVENTS.VOICE.TRANSCRIPTION_ERROR,
			properties: {
				taskId,
				errorType,
				errorMessage,
				durationMs,
				timestamp: new Date().toISOString(),
			},
		})
	}

	/**
	 * Records when focus chain is enabled/disabled by the user
	 * @param enabled Whether focus chain was enabled (true) or disabled (false)
	 */
	public captureFocusChainToggle(enabled: boolean) {
		if (!this.isCategoryEnabled("focus_chain")) {
			return
		}

		this.capture({
			event: enabled ? TelemetryService.EVENTS.TASK.FOCUS_CHAIN_ENABLED : TelemetryService.EVENTS.TASK.FOCUS_CHAIN_DISABLED,
			properties: {
				enabled,
			},
		})
	}

	/**
	 * Records when a task progress list is returned by the model for the first time in a task
	 * @param ulid Unique identifier for the task
	 * @param totalItems Number of items in the initial focus chain list
	 */
	public captureFocusChainProgressFirst(ulid: string, totalItems: number) {
		if (!this.isCategoryEnabled("focus_chain")) {
			return
		}

		this.capture({
			event: TelemetryService.EVENTS.TASK.FOCUS_CHAIN_PROGRESS_FIRST,
			properties: {
				ulid,
				totalItems,
			},
		})
	}

	/**
	 * Records when a task progress list is updated by the model mid-task
	 * @param ulid Unique identifier for the task
	 * @param totalItems Total number of items in the focus chain list
	 * @param completedItems Number of completed items in the focus chain list
	 */
	public captureFocusChainProgressUpdate(ulid: string, totalItems: number, completedItems: number) {
		if (!this.isCategoryEnabled("focus_chain")) {
			return
		}

		this.capture({
			event: TelemetryService.EVENTS.TASK.FOCUS_CHAIN_PROGRESS_UPDATE,
			properties: {
				ulid,
				totalItems,
				completedItems,
				completionPercentage: totalItems > 0 ? Math.round((completedItems / totalItems) * 100) : 0,
			},
		})
	}

	/**
	 * Records when a task ends but the task progress list is not complete
	 * @param ulid Unique identifier for the task
	 * @param totalItems Total number of items in the focus chain list
	 * @param completedItems Number of completed items
	 * @param incompleteItems Number of incomplete items
	 */
	public captureFocusChainIncompleteOnCompletion(
		ulid: string,
		totalItems: number,
		completedItems: number,
		incompleteItems: number,
	) {
		if (!this.isCategoryEnabled("focus_chain")) {
			return
		}

		this.capture({
			event: TelemetryService.EVENTS.TASK.FOCUS_CHAIN_INCOMPLETE_ON_COMPLETION,
			properties: {
				ulid,
				totalItems,
				completedItems,
				incompleteItems,
				completionPercentage: totalItems > 0 ? Math.round((completedItems / totalItems) * 100) : 0,
			},
		})
	}

	/**
	 * Records when users click to open the focus chain markdown file
	 * @param ulid Unique identifier for the task
	 */
	public captureFocusChainListOpened(ulid: string) {
		if (!this.isCategoryEnabled("focus_chain")) {
			return
		}

		this.capture({
			event: TelemetryService.EVENTS.TASK.FOCUS_CHAIN_LIST_OPENED,
			properties: {
				ulid,
			},
		})
	}

	/**
	 * Records when users save and write to the focus chain markdown file
	 * @param ulid Unique identifier for the task
	 */
	public captureFocusChainListWritten(ulid: string) {
		if (!this.isCategoryEnabled("focus_chain")) {
			return
		}

		this.capture({
			event: TelemetryService.EVENTS.TASK.FOCUS_CHAIN_LIST_WRITTEN,
			properties: {
				ulid,
			},
		})
	}

	/**
	 * Checks if a specific telemetry category is enabled
	 * @param category The telemetry category to check
	 * @returns Boolean indicating whether the specified telemetry category is enabled
	 */
	public isCategoryEnabled(category: TelemetryCategory): boolean {
		// Default to true if category has not been explicitly configured
		return this.telemetryCategoryEnabled.get(category) ?? true
	}
}<|MERGE_RESOLUTION|>--- conflicted
+++ resolved
@@ -20,11 +20,7 @@
  * When adding a new category, add it both here and to the initial values in telemetryCategoryEnabled
  * Ensure `if (!this.isCategoryEnabled('<category_name>')` is added to the capture method
  */
-<<<<<<< HEAD
-type TelemetryCategory = "checkpoints" | "browser" | "voice"
-=======
-type TelemetryCategory = "checkpoints" | "browser" | "focus_chain"
->>>>>>> 2ec21eda
+type TelemetryCategory = "checkpoints" | "browser" | "dictation" | "focus_chain"
 
 /**
  * Maximum length for error messages to prevent excessive data
@@ -36,11 +32,8 @@
 	private telemetryCategoryEnabled: Map<TelemetryCategory, boolean> = new Map([
 		["checkpoints", false], // Checkpoints telemetry disabled
 		["browser", true], // Browser telemetry enabled
-<<<<<<< HEAD
-		["voice", true], // Voice telemetry enabled
-=======
+		["dictation", true], // Dictation telemetry enabled
 		["focus_chain", true], // Focus Chain telemetry enabled
->>>>>>> 2ec21eda
 	])
 
 	// Event constants for tracking user interactions and system events
@@ -115,8 +108,7 @@
 			// Tracks when a button is clicked
 			BUTTON_CLICKED: "ui.button_clicked",
 		},
-		// Voice-related events for tracking voice recording and transcription usage
-		VOICE: {
+		DICTATION: {
 			// Tracks when voice recording is started
 			RECORDING_STARTED: "voice.recording_started",
 			// Tracks when voice recording is stopped
@@ -624,7 +616,7 @@
 		})
 	}
 
-	// Voice events
+	// Dictation events
 	/**
 	 * Records when voice recording is started
 	 * @param taskId Optional task identifier if recording was started during a task
@@ -632,12 +624,12 @@
 	 * @param collect If true, collect event instead of sending
 	 */
 	public captureVoiceRecordingStarted(taskId?: string, platform?: string, collect: boolean = false) {
-		if (!this.isCategoryEnabled("voice")) {
-			return
-		}
-
-		this.capture({
-			event: TelemetryService.EVENTS.VOICE.RECORDING_STARTED,
+		if (!this.isCategoryEnabled("dictation")) {
+			return
+		}
+
+		this.capture({
+			event: TelemetryService.EVENTS.DICTATION.RECORDING_STARTED,
 			properties: {
 				taskId,
 				platform: platform || process.platform,
@@ -661,12 +653,12 @@
 		platform?: string,
 		collect?: boolean,
 	) {
-		if (!this.isCategoryEnabled("voice")) {
-			return
-		}
-
-		this.capture({
-			event: TelemetryService.EVENTS.VOICE.RECORDING_STOPPED,
+		if (!this.isCategoryEnabled("dictation")) {
+			return
+		}
+
+		this.capture({
+			event: TelemetryService.EVENTS.DICTATION.RECORDING_STOPPED,
 			properties: {
 				taskId,
 				durationMs,
@@ -690,12 +682,12 @@
 		language?: string,
 		collect: boolean = false,
 	) {
-		if (!this.isCategoryEnabled("voice")) {
-			return
-		}
-
-		this.capture({
-			event: TelemetryService.EVENTS.VOICE.TRANSCRIPTION_STARTED,
+		if (!this.isCategoryEnabled("dictation")) {
+			return
+		}
+
+		this.capture({
+			event: TelemetryService.EVENTS.DICTATION.TRANSCRIPTION_STARTED,
 			properties: {
 				taskId,
 				audioSizeBytes,
@@ -720,12 +712,12 @@
 		language?: string,
 		collect: boolean = false,
 	) {
-		if (!this.isCategoryEnabled("voice")) {
-			return
-		}
-
-		this.capture({
-			event: TelemetryService.EVENTS.VOICE.TRANSCRIPTION_COMPLETED,
+		if (!this.isCategoryEnabled("dictation")) {
+			return
+		}
+
+		this.capture({
+			event: TelemetryService.EVENTS.DICTATION.TRANSCRIPTION_COMPLETED,
 			properties: {
 				taskId,
 				transcriptionLength,
@@ -751,12 +743,12 @@
 		durationMs?: number,
 		collect: boolean = false,
 	) {
-		if (!this.isCategoryEnabled("voice")) {
-			return
-		}
-
-		this.capture({
-			event: TelemetryService.EVENTS.VOICE.TRANSCRIPTION_ERROR,
+		if (!this.isCategoryEnabled("dictation")) {
+			return
+		}
+
+		this.capture({
+			event: TelemetryService.EVENTS.DICTATION.TRANSCRIPTION_ERROR,
 			properties: {
 				taskId,
 				errorType,
