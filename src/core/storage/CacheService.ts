import type { ApiConfiguration } from "@shared/api"
import type { ExtensionContext } from "vscode"
import { DEFAULT_AUTO_APPROVAL_SETTINGS } from "@/shared/AutoApprovalSettings"
<<<<<<< HEAD
import { CACHE_SERVICE_NOT_INITIALIZED } from "./error-messages"
import type { GlobalState, GlobalStateKey, LocalState, LocalStateKey, SecretKey, Secrets } from "./state-keys"
import { readStateFromDisk } from "./utils/state-helpers"
=======
import { DEFAULT_FOCUS_CHAIN_SETTINGS } from "@shared/FocusChainSettings"
>>>>>>> 2635f5f5

/**
 * Interface for persistence error event data
 */
export interface PersistenceErrorEvent {
	error: Error
}

/**
 * In-memory cache service for fast state access
 * Provides immediate reads/writes with async disk persistence
 */
export class CacheService {
	private globalStateCache: GlobalState = {} as GlobalState
	private secretsCache: Secrets = {} as Secrets
	private workspaceStateCache: LocalState = {} as LocalState
	private context: ExtensionContext
	private isInitialized = false

	// Debounced persistence state
	private pendingGlobalState = new Set<GlobalStateKey>()
	private pendingSecrets = new Set<SecretKey>()
	private pendingWorkspaceState = new Set<LocalStateKey>()
	private persistenceTimeout: NodeJS.Timeout | null = null
	private readonly PERSISTENCE_DELAY_MS = 500

	// Callback for persistence errors
	onPersistenceError?: (event: PersistenceErrorEvent) => void

	/**
	 * Check if the cache service is in in-memory only mode
	 * Only available in testing mode with temporary profile enabled
	 */
	private readonly isInMemoryOnlyMode: boolean

	constructor(context: ExtensionContext) {
		this.isInMemoryOnlyMode = this.setInMemoryStoreMode()
		this.context = this.isInMemoryOnlyMode ? ({} as ExtensionContext) : context
	}

	/**
	 * Initialize the cache by loading data from disk
	 */
	async initialize(): Promise<void> {
		try {
			// In special testing mode, we initialize with empty caches
			if (!this.isInMemoryOnlyMode) {
				// Load all extension state from disk
				const state = await readStateFromDisk(this.context)

				if (state) {
					// Populate the caches with all extension state fields
					// Use populate method to avoid triggering persistence during initialization
					this.populateCache(state)
				}
			}

			this.isInitialized = true
		} catch (error) {
			console.error("Failed to initialize CacheService:", error)
			throw error
		}
	}

	/**
	 * Set method for global state keys - updates cache immediately and schedules debounced persistence
	 */
	setGlobalState<K extends keyof GlobalState>(key: K, value: GlobalState[K]): void {
		if (!this.isInitialized) {
			throw new Error(CACHE_SERVICE_NOT_INITIALIZED)
		}

		// Update cache immediately for instant access
		this.globalStateCache[key] = value

		// Add to pending persistence set and schedule debounced write
		this.pendingGlobalState.add(key)
		this.scheduleDebouncedPersistence()
	}

	/**
	 * Batch set method for global state keys - updates cache immediately and schedules debounced persistence
	 */
	setGlobalStateBatch(updates: Partial<GlobalState>): void {
		if (!this.isInitialized) {
			throw new Error(CACHE_SERVICE_NOT_INITIALIZED)
		}

		// Update cache in one go
		// Using object.assign to because typescript is not able to infer the type of the updates object when using Object.entries
		Object.assign(this.globalStateCache, updates)

		// Then track the keys for persistence
		Object.keys(updates).forEach((key) => {
			this.pendingGlobalState.add(key as GlobalStateKey)
		})

		// Schedule debounced persistence
		this.scheduleDebouncedPersistence()
	}

	/**
	 * Set method for secret keys - updates cache immediately and schedules debounced persistence
	 */
	setSecret<K extends keyof Secrets>(key: K, value: Secrets[K]): void {
		if (!this.isInitialized) {
			throw new Error(CACHE_SERVICE_NOT_INITIALIZED)
		}

		// Update cache immediately for instant access
		this.secretsCache[key] = value

		// Add to pending persistence set and schedule debounced write
		this.pendingSecrets.add(key)
		this.scheduleDebouncedPersistence()
	}

	/**
	 * Batch set method for secret keys - updates cache immediately and schedules debounced persistence
	 */
	setSecretsBatch(updates: Partial<Secrets>): void {
		if (!this.isInitialized) {
			throw new Error(CACHE_SERVICE_NOT_INITIALIZED)
		}

		// Update cache immediately for all keys
		Object.entries(updates).forEach(([key, value]) => {
			this.secretsCache[key as keyof Secrets] = value
			this.pendingSecrets.add(key as SecretKey)
		})

		// Schedule debounced persistence
		this.scheduleDebouncedPersistence()
	}

	/**
	 * Set method for workspace state keys - updates cache immediately and schedules debounced persistence
	 */
	setWorkspaceState<K extends keyof LocalState>(key: K, value: LocalState[K]): void {
		if (!this.isInitialized) {
			throw new Error(CACHE_SERVICE_NOT_INITIALIZED)
		}

		// Update cache immediately for instant access
		this.workspaceStateCache[key] = value

		// Add to pending persistence set and schedule debounced write
		this.pendingWorkspaceState.add(key)
		this.scheduleDebouncedPersistence()
	}

	/**
	 * Batch set method for workspace state keys - updates cache immediately and schedules debounced persistence
	 */
	setWorkspaceStateBatch(updates: Partial<LocalState>): void {
		if (!this.isInitialized) {
			throw new Error(CACHE_SERVICE_NOT_INITIALIZED)
		}

		// Update cache immediately for all keys
		Object.entries(updates).forEach(([key, value]) => {
			this.workspaceStateCache[key as keyof LocalState] = value
			this.pendingWorkspaceState.add(key as LocalStateKey)
		})

		// Schedule debounced persistence
		this.scheduleDebouncedPersistence()
	}

	/**
	 * Convenience method for getting API configuration
	 * Ensures cache is initialized if not already done
	 */
	getApiConfiguration(): ApiConfiguration {
		if (!this.isInitialized) {
			throw new Error(CACHE_SERVICE_NOT_INITIALIZED)
		}

		// Construct API configuration from cached component keys
		return this.constructApiConfigurationFromCache()
	}

	/**
	 * Convenience method for setting API configuration
	 */
	setApiConfiguration(apiConfiguration: ApiConfiguration): void {
		if (!this.isInitialized) {
			throw new Error(CACHE_SERVICE_NOT_INITIALIZED)
		}

		const {
			apiKey,
			openRouterApiKey,
			awsAccessKey,
			awsSecretKey,
			awsSessionToken,
			awsRegion,
			awsUseCrossRegionInference,
			awsBedrockUsePromptCache,
			awsBedrockEndpoint,
			awsBedrockApiKey,
			awsProfile,
			awsUseProfile,
			awsAuthentication,
			vertexProjectId,
			vertexRegion,
			openAiBaseUrl,
			openAiApiKey,
			openAiHeaders,
			ollamaBaseUrl,
			ollamaApiKey,
			ollamaApiOptionsCtxNum,
			lmStudioBaseUrl,
			anthropicBaseUrl,
			geminiApiKey,
			geminiBaseUrl,
			openAiNativeApiKey,
			deepSeekApiKey,
			requestyApiKey,
			requestyBaseUrl,
			togetherApiKey,
			qwenApiKey,
			doubaoApiKey,
			mistralApiKey,
			azureApiVersion,
			openRouterProviderSorting,
			liteLlmBaseUrl,
			liteLlmApiKey,
			liteLlmUsePromptCache,
			qwenApiLine,
			moonshotApiLine,
			asksageApiKey,
			asksageApiUrl,
			xaiApiKey,
			clineAccountId,
			sambanovaApiKey,
			cerebrasApiKey,
			groqApiKey,
			moonshotApiKey,
			nebiusApiKey,
			favoritedModelIds,
			fireworksApiKey,
			fireworksModelMaxCompletionTokens,
			fireworksModelMaxTokens,
			sapAiCoreClientId,
			sapAiCoreClientSecret,
			sapAiCoreBaseUrl,
			sapAiCoreTokenUrl,
			sapAiResourceGroup,
			claudeCodePath,
			basetenApiKey,
			huggingFaceApiKey,
			huaweiCloudMaasApiKey,
			requestTimeoutMs,
			// Plan mode configurations
			planModeApiProvider,
			planModeApiModelId,
			planModeThinkingBudgetTokens,
			planModeReasoningEffort,
			planModeVsCodeLmModelSelector,
			planModeAwsBedrockCustomSelected,
			planModeAwsBedrockCustomModelBaseId,
			planModeOpenRouterModelId,
			planModeOpenRouterModelInfo,
			planModeOpenAiModelId,
			planModeOpenAiModelInfo,
			planModeOllamaModelId,
			planModeLmStudioModelId,
			planModeLiteLlmModelId,
			planModeLiteLlmModelInfo,
			planModeRequestyModelId,
			planModeRequestyModelInfo,
			planModeTogetherModelId,
			planModeFireworksModelId,
			planModeSapAiCoreModelId,
			planModeGroqModelId,
			planModeGroqModelInfo,
			planModeBasetenModelId,
			planModeBasetenModelInfo,
			planModeHuggingFaceModelId,
			planModeHuggingFaceModelInfo,
			planModeHuaweiCloudMaasModelId,
			planModeHuaweiCloudMaasModelInfo,
			// Act mode configurations
			actModeApiProvider,
			actModeApiModelId,
			actModeThinkingBudgetTokens,
			actModeReasoningEffort,
			actModeVsCodeLmModelSelector,
			actModeAwsBedrockCustomSelected,
			actModeAwsBedrockCustomModelBaseId,
			actModeOpenRouterModelId,
			actModeOpenRouterModelInfo,
			actModeOpenAiModelId,
			actModeOpenAiModelInfo,
			actModeOllamaModelId,
			actModeLmStudioModelId,
			actModeLiteLlmModelId,
			actModeLiteLlmModelInfo,
			actModeRequestyModelId,
			actModeRequestyModelInfo,
			actModeTogetherModelId,
			actModeFireworksModelId,
			actModeSapAiCoreModelId,
			actModeGroqModelId,
			actModeGroqModelInfo,
			actModeBasetenModelId,
			actModeBasetenModelInfo,
			actModeHuggingFaceModelId,
			actModeHuggingFaceModelInfo,
			actModeHuaweiCloudMaasModelId,
			actModeHuaweiCloudMaasModelInfo,
		} = apiConfiguration

		// Batch update global state keys
		this.setGlobalStateBatch({
			// Plan mode configuration updates
			planModeApiProvider,
			planModeApiModelId,
			planModeThinkingBudgetTokens,
			planModeReasoningEffort,
			planModeVsCodeLmModelSelector,
			planModeAwsBedrockCustomSelected,
			planModeAwsBedrockCustomModelBaseId,
			planModeOpenRouterModelId,
			planModeOpenRouterModelInfo,
			planModeOpenAiModelId,
			planModeOpenAiModelInfo,
			planModeOllamaModelId,
			planModeLmStudioModelId,
			planModeLiteLlmModelId,
			planModeLiteLlmModelInfo,
			planModeRequestyModelId,
			planModeRequestyModelInfo,
			planModeTogetherModelId,
			planModeFireworksModelId,
			planModeSapAiCoreModelId,
			planModeGroqModelId,
			planModeGroqModelInfo,
			planModeBasetenModelId,
			planModeBasetenModelInfo,
			planModeHuggingFaceModelId,
			planModeHuggingFaceModelInfo,
			planModeHuaweiCloudMaasModelId,
			planModeHuaweiCloudMaasModelInfo,

			// Act mode configuration updates
			actModeApiProvider,
			actModeApiModelId,
			actModeThinkingBudgetTokens,
			actModeReasoningEffort,
			actModeVsCodeLmModelSelector,
			actModeAwsBedrockCustomSelected,
			actModeAwsBedrockCustomModelBaseId,
			actModeOpenRouterModelId,
			actModeOpenRouterModelInfo,
			actModeOpenAiModelId,
			actModeOpenAiModelInfo,
			actModeOllamaModelId,
			actModeLmStudioModelId,
			actModeLiteLlmModelId,
			actModeLiteLlmModelInfo,
			actModeRequestyModelId,
			actModeRequestyModelInfo,
			actModeTogetherModelId,
			actModeFireworksModelId,
			actModeSapAiCoreModelId,
			actModeGroqModelId,
			actModeGroqModelInfo,
			actModeBasetenModelId,
			actModeBasetenModelInfo,
			actModeHuggingFaceModelId,
			actModeHuggingFaceModelInfo,
			actModeHuaweiCloudMaasModelId,
			actModeHuaweiCloudMaasModelInfo,

			// Global state updates
			awsRegion,
			awsUseCrossRegionInference,
			awsBedrockUsePromptCache,
			awsBedrockEndpoint,
			awsProfile,
			awsUseProfile,
			awsAuthentication,
			vertexProjectId,
			vertexRegion,
			requestyBaseUrl,
			openAiBaseUrl,
			openAiHeaders,
			ollamaBaseUrl,
			ollamaApiOptionsCtxNum,
			lmStudioBaseUrl,
			anthropicBaseUrl,
			geminiBaseUrl,
			azureApiVersion,
			openRouterProviderSorting,
			liteLlmBaseUrl,
			liteLlmUsePromptCache,
			qwenApiLine,
			moonshotApiLine,
			asksageApiUrl,
			favoritedModelIds,
			requestTimeoutMs,
			fireworksModelMaxCompletionTokens,
			fireworksModelMaxTokens,
			sapAiCoreBaseUrl,
			sapAiCoreTokenUrl,
			sapAiResourceGroup,
			claudeCodePath,
		})

		// Batch update secrets
		this.setSecretsBatch({
			apiKey,
			openRouterApiKey,
			clineAccountId,
			awsAccessKey,
			awsSecretKey,
			awsSessionToken,
			awsBedrockApiKey,
			openAiApiKey,
			ollamaApiKey,
			geminiApiKey,
			openAiNativeApiKey,
			deepSeekApiKey,
			requestyApiKey,
			togetherApiKey,
			qwenApiKey,
			doubaoApiKey,
			mistralApiKey,
			liteLlmApiKey,
			fireworksApiKey,
			asksageApiKey,
			xaiApiKey,
			sambanovaApiKey,
			cerebrasApiKey,
			groqApiKey,
			moonshotApiKey,
			nebiusApiKey,
			sapAiCoreClientId,
			sapAiCoreClientSecret,
			basetenApiKey,
			huggingFaceApiKey,
			huaweiCloudMaasApiKey,
		})
	}

	/**
	 * Get method for global state keys - reads from in-memory cache
	 */
	getGlobalStateKey<K extends keyof GlobalState>(key: K): GlobalState[K] {
		if (!this.isInitialized) {
			throw new Error(CACHE_SERVICE_NOT_INITIALIZED)
		}
		return this.globalStateCache[key]
	}

	/**
	 * Get method for secret keys - reads from in-memory cache
	 */
	getSecretKey<K extends keyof Secrets>(key: K): Secrets[K] {
		if (!this.isInitialized) {
			throw new Error(CACHE_SERVICE_NOT_INITIALIZED)
		}
		return this.secretsCache[key]
	}

	/**
	 * Get method for workspace state keys - reads from in-memory cache
	 */
	getWorkspaceStateKey<K extends keyof LocalState>(key: K): LocalState[K] {
		if (!this.isInitialized) {
			throw new Error(CACHE_SERVICE_NOT_INITIALIZED)
		}
		return this.workspaceStateCache[key]
	}

	/**
	 * Reinitialize the cache service by clearing all state and reloading from disk
	 * Used for error recovery when write operations fail
	 */
	async reInitialize(): Promise<void> {
		// Clear all cached data and pending state
		this.dispose()

		// Reinitialize from disk (or empty if in-memory mode)
		await this.initialize()
	}

	/**
	 * Enable or disable in-memory only mode
	 * When enabled, no data is persisted to disk
	 */
	private setInMemoryStoreMode(): boolean {
		if (!(process?.env?.TEMP_PROFILE && process?.env?.IS_DEV)) {
			return false
		}
		this.globalStateCache = {} as GlobalState
		this.secretsCache = {} as Secrets
		this.workspaceStateCache = {} as LocalState
		// Clear any pending persistence operations
		if (this.persistenceTimeout) {
			clearTimeout(this.persistenceTimeout)
			this.persistenceTimeout = null
		}
		this.pendingGlobalState.clear()
		this.pendingSecrets.clear()
		this.pendingWorkspaceState.clear()
		return true
	}

	/**
	 * Dispose of the cache service
	 */
	private dispose(): void {
		if (this.persistenceTimeout) {
			clearTimeout(this.persistenceTimeout)
			this.persistenceTimeout = null
		}

		this.pendingGlobalState.clear()
		this.pendingSecrets.clear()
		this.pendingWorkspaceState.clear()

		this.globalStateCache = {} as GlobalState
		this.secretsCache = {} as Secrets
		this.workspaceStateCache = {} as LocalState

		this.isInitialized = false
	}

	/**
	 * Schedule debounced persistence - simple timeout-based persistence
	 */
	private scheduleDebouncedPersistence(): void {
		// Skip persistence entirely in in-memory only mode
		if (this.isInMemoryOnlyMode) {
			// Clear pending sets immediately since we're not persisting
			this.pendingGlobalState.clear()
			this.pendingSecrets.clear()
			this.pendingWorkspaceState.clear()
			return
		}

		// Clear existing timeout if one is pending
		if (this.persistenceTimeout) {
			clearTimeout(this.persistenceTimeout)
		}

		// Schedule a new timeout to persist pending changes
		this.persistenceTimeout = setTimeout(async () => {
			try {
				await Promise.all([
					this.persistGlobalStateBatch(this.pendingGlobalState),
					this.persistSecretsBatch(this.pendingSecrets),
					this.persistWorkspaceStateBatch(this.pendingWorkspaceState),
				])

				// Clear pending sets on successful persistence
				this.pendingGlobalState.clear()
				this.pendingSecrets.clear()
				this.pendingWorkspaceState.clear()
				this.persistenceTimeout = null
			} catch (error) {
				console.error("Failed to persist pending changes:", error)
				this.persistenceTimeout = null

				// Call persistence error callback for error recovery
				this.onPersistenceError?.({ error: error as Error })
			}
		}, this.PERSISTENCE_DELAY_MS)
	}

	/**
	 * Private method to batch persist global state keys with Promise.all
	 */
	private async persistGlobalStateBatch(keys: Set<GlobalStateKey>): Promise<void> {
		try {
			await Promise.all(
				Array.from(keys).map((key) => {
					const value = this.globalStateCache[key]
					return this.context.globalState.update(key, value)
				}),
			)
		} catch (error) {
			console.error("Failed to persist global state batch:", error)
			throw error
		}
	}

	/**
	 * Private method to batch persist secrets with Promise.all
	 */
	private async persistSecretsBatch(keys: Set<SecretKey>): Promise<void> {
		try {
			await Promise.all(
				Array.from(keys).map((key) => {
					const value = this.secretsCache[key]
					if (value) {
						return this.context.secrets.store(key, value)
					} else {
						return this.context.secrets.delete(key)
					}
				}),
			)
		} catch (error) {
			console.error("Failed to persist secrets batch:", error)
			throw error
		}
	}

	/**
	 * Private method to batch persist workspace state keys with Promise.all
	 */
	private async persistWorkspaceStateBatch(keys: Set<LocalStateKey>): Promise<void> {
		try {
			await Promise.all(
				Array.from(keys).map((key) => {
					const value = this.workspaceStateCache[key]
					return this.context.workspaceState.update(key, value)
				}),
			)
		} catch (error) {
			console.error("Failed to persist workspace state batch:", error)
			throw error
		}
	}

	/**
	 * Private method to populate cache with all extension state without triggering persistence
	 * Used during initialization
	 */
	private populateCache(state: any): void {
		// Extract API configuration fields
		const {
			apiKey,
			openRouterApiKey,
			awsAccessKey,
			awsSecretKey,
			awsSessionToken,
			awsRegion,
			awsUseCrossRegionInference,
			awsBedrockUsePromptCache,
			awsBedrockEndpoint,
			awsBedrockApiKey,
			awsProfile,
			awsUseProfile,
			awsAuthentication,
			vertexProjectId,
			vertexRegion,
			openAiBaseUrl,
			openAiApiKey,
			openAiHeaders,
			ollamaBaseUrl,
			ollamaApiKey,
			ollamaApiOptionsCtxNum,
			lmStudioBaseUrl,
			anthropicBaseUrl,
			geminiApiKey,
			geminiBaseUrl,
			openAiNativeApiKey,
			deepSeekApiKey,
			requestyApiKey,
			requestyBaseUrl,
			togetherApiKey,
			qwenApiKey,
			doubaoApiKey,
			mistralApiKey,
			azureApiVersion,
			openRouterProviderSorting,
			liteLlmBaseUrl,
			liteLlmApiKey,
			liteLlmUsePromptCache,
			qwenApiLine,
			moonshotApiLine,
			asksageApiKey,
			asksageApiUrl,
			xaiApiKey,
			clineAccountId,
			sambanovaApiKey,
			cerebrasApiKey,
			groqApiKey,
			basetenApiKey,
			moonshotApiKey,
			nebiusApiKey,
			favoritedModelIds,
			fireworksApiKey,
			fireworksModelMaxCompletionTokens,
			fireworksModelMaxTokens,
			sapAiCoreClientId,
			sapAiCoreClientSecret,
			sapAiCoreBaseUrl,
			sapAiCoreTokenUrl,
			sapAiResourceGroup,
			claudeCodePath,
			huggingFaceApiKey,
			huaweiCloudMaasApiKey,
			requestTimeoutMs,
			authNonce,
			// Plan mode configurations
			planModeApiProvider,
			planModeApiModelId,
			planModeThinkingBudgetTokens,
			planModeReasoningEffort,
			planModeVsCodeLmModelSelector,
			planModeAwsBedrockCustomSelected,
			planModeAwsBedrockCustomModelBaseId,
			planModeOpenRouterModelId,
			planModeOpenRouterModelInfo,
			planModeOpenAiModelId,
			planModeOpenAiModelInfo,
			planModeOllamaModelId,
			planModeLmStudioModelId,
			planModeLiteLlmModelId,
			planModeLiteLlmModelInfo,
			planModeRequestyModelId,
			planModeRequestyModelInfo,
			planModeTogetherModelId,
			planModeFireworksModelId,
			planModeSapAiCoreModelId,
			planModeGroqModelId,
			planModeGroqModelInfo,
			planModeBasetenModelId,
			planModeBasetenModelInfo,
			planModeHuggingFaceModelId,
			planModeHuggingFaceModelInfo,
			planModeHuaweiCloudMaasModelId,
			planModeHuaweiCloudMaasModelInfo,
			// Act mode configurations
			actModeApiProvider,
			actModeApiModelId,
			actModeThinkingBudgetTokens,
			actModeReasoningEffort,
			actModeVsCodeLmModelSelector,
			actModeAwsBedrockCustomSelected,
			actModeAwsBedrockCustomModelBaseId,
			actModeOpenRouterModelId,
			actModeOpenRouterModelInfo,
			actModeOpenAiModelId,
			actModeOpenAiModelInfo,
			actModeOllamaModelId,
			actModeLmStudioModelId,
			actModeLiteLlmModelId,
			actModeLiteLlmModelInfo,
			actModeRequestyModelId,
			actModeRequestyModelInfo,
			actModeTogetherModelId,
			actModeFireworksModelId,
			actModeSapAiCoreModelId,
			actModeGroqModelId,
			actModeGroqModelInfo,
			actModeBasetenModelId,
			actModeBasetenModelInfo,
			actModeHuggingFaceModelId,
			actModeHuggingFaceModelInfo,
			actModeHuaweiCloudMaasModelId,
			actModeHuaweiCloudMaasModelInfo,
		} = state.apiConfiguration || {}

		// Directly populate global state cache without triggering persistence
		const globalStateFields = {
			// Extension state fields
			strictPlanModeEnabled: state.strictPlanModeEnabled,
			isNewUser: state.isNewUser,
			welcomeViewCompleted: state.welcomeViewCompleted,
			autoApprovalSettings: state.autoApprovalSettings || DEFAULT_AUTO_APPROVAL_SETTINGS,
			globalClineRulesToggles: state.globalClineRulesToggles,
			browserSettings: state.browserSettings,
			focusChainSettings: state.focusChainSettings || DEFAULT_FOCUS_CHAIN_SETTINGS,
			focusChainFeatureFlagEnabled: state.focusChainFeatureFlagEnabled,
			preferredLanguage: state.preferredLanguage,
			openaiReasoningEffort: state.openaiReasoningEffort,
			mode: state.mode,
			userInfo: state.userInfo,
			mcpMarketplaceEnabled: state.mcpMarketplaceEnabled,
			mcpDisplayMode: state.mcpDisplayMode,
			mcpResponsesCollapsed: state.mcpResponsesCollapsed,
			telemetrySetting: state.telemetrySetting,
			planActSeparateModelsSetting: state.planActSeparateModelsSetting,
			enableCheckpointsSetting: state.enableCheckpointsSetting,
			shellIntegrationTimeout: state.shellIntegrationTimeout,
			terminalReuseEnabled: state.terminalReuseEnabled,
			terminalOutputLineLimit: state.terminalOutputLineLimit,
			defaultTerminalProfile: state.defaultTerminalProfile,
			globalWorkflowToggles: state.globalWorkflowToggles,
			taskHistory: state.taskHistory,
			lastShownAnnouncementId: state.lastShownAnnouncementId,
			mcpMarketplaceCatalog: state.mcpMarketplaceCatalog,

			// Plan mode configuration updates
			planModeApiProvider,
			planModeApiModelId,
			planModeThinkingBudgetTokens,
			planModeReasoningEffort,
			planModeVsCodeLmModelSelector,
			planModeAwsBedrockCustomSelected,
			planModeAwsBedrockCustomModelBaseId,
			planModeOpenRouterModelId,
			planModeOpenRouterModelInfo,
			planModeOpenAiModelId,
			planModeOpenAiModelInfo,
			planModeOllamaModelId,
			planModeLmStudioModelId,
			planModeLiteLlmModelId,
			planModeLiteLlmModelInfo,
			planModeRequestyModelId,
			planModeRequestyModelInfo,
			planModeTogetherModelId,
			planModeFireworksModelId,
			planModeSapAiCoreModelId,
			planModeGroqModelId,
			planModeGroqModelInfo,
			planModeBasetenModelId,
			planModeBasetenModelInfo,
			planModeHuggingFaceModelId,
			planModeHuggingFaceModelInfo,
			planModeHuaweiCloudMaasModelId,
			planModeHuaweiCloudMaasModelInfo,

			// Act mode configuration updates
			actModeApiProvider,
			actModeApiModelId,
			actModeThinkingBudgetTokens,
			actModeReasoningEffort,
			actModeVsCodeLmModelSelector,
			actModeAwsBedrockCustomSelected,
			actModeAwsBedrockCustomModelBaseId,
			actModeOpenRouterModelId,
			actModeOpenRouterModelInfo,
			actModeOpenAiModelId,
			actModeOpenAiModelInfo,
			actModeOllamaModelId,
			actModeLmStudioModelId,
			actModeLiteLlmModelId,
			actModeLiteLlmModelInfo,
			actModeRequestyModelId,
			actModeRequestyModelInfo,
			actModeTogetherModelId,
			actModeFireworksModelId,
			actModeSapAiCoreModelId,
			actModeGroqModelId,
			actModeGroqModelInfo,
			actModeBasetenModelId,
			actModeBasetenModelInfo,
			actModeHuggingFaceModelId,
			actModeHuggingFaceModelInfo,
			actModeHuaweiCloudMaasModelId,
			actModeHuaweiCloudMaasModelInfo,

			// API configuration global state updates
			awsRegion,
			awsUseCrossRegionInference,
			awsBedrockUsePromptCache,
			awsBedrockEndpoint,
			awsProfile,
			awsUseProfile,
			awsAuthentication,
			awsBedrockApiKey,
			vertexProjectId,
			vertexRegion,
			requestyBaseUrl,
			openAiBaseUrl,
			openAiHeaders,
			ollamaBaseUrl,
			ollamaApiOptionsCtxNum,
			lmStudioBaseUrl,
			anthropicBaseUrl,
			geminiBaseUrl,
			azureApiVersion,
			openRouterProviderSorting,
			liteLlmBaseUrl,
			liteLlmUsePromptCache,
			qwenApiLine,
			moonshotApiLine,
			asksageApiUrl,
			favoritedModelIds,
			requestTimeoutMs,
			fireworksModelMaxCompletionTokens,
			fireworksModelMaxTokens,
			sapAiCoreBaseUrl,
			sapAiCoreTokenUrl,
			sapAiResourceGroup,
			claudeCodePath,
		} satisfies GlobalState

		// Populate global state cache directly
		Object.assign(this.globalStateCache, globalStateFields)

		// Directly populate secrets cache without triggering persistence
		const secretsFields = {
			apiKey,
			openRouterApiKey,
			clineAccountId,
			awsAccessKey,
			awsSecretKey,
			awsSessionToken,
			awsBedrockApiKey,
			openAiApiKey,
			ollamaApiKey,
			geminiApiKey,
			openAiNativeApiKey,
			deepSeekApiKey,
			requestyApiKey,
			togetherApiKey,
			qwenApiKey,
			doubaoApiKey,
			mistralApiKey,
			liteLlmApiKey,
			fireworksApiKey,
			asksageApiKey,
			xaiApiKey,
			sambanovaApiKey,
			cerebrasApiKey,
			groqApiKey,
			basetenApiKey,
			moonshotApiKey,
			nebiusApiKey,
			sapAiCoreClientId,
			sapAiCoreClientSecret,
			authNonce,
			huggingFaceApiKey,
			huaweiCloudMaasApiKey,
		} satisfies Secrets

		// Populate secrets cache directly
		Object.assign(this.secretsCache, secretsFields)

		// Populate workspace state cache directly
		const workspaceStateFields = {
			localClineRulesToggles: state.localClineRulesToggles,
			localWindsurfRulesToggles: state.localWindsurfRulesToggles,
			localCursorRulesToggles: state.localCursorRulesToggles,
			workflowToggles: state.localWorkflowToggles, // Note: key name is "workflowToggles" in LocalStateKey
		}

		Object.assign(this.workspaceStateCache, workspaceStateFields)
	}

	/**
	 * Construct API configuration from cached component keys
	 */
	private constructApiConfigurationFromCache(): ApiConfiguration {
		return {
			// Secrets
			apiKey: this.secretsCache["apiKey"],
			openRouterApiKey: this.secretsCache["openRouterApiKey"],
			clineAccountId: this.secretsCache["clineAccountId"],
			awsAccessKey: this.secretsCache["awsAccessKey"],
			awsSecretKey: this.secretsCache["awsSecretKey"],
			awsSessionToken: this.secretsCache["awsSessionToken"],
			awsBedrockApiKey: this.secretsCache["awsBedrockApiKey"],
			openAiApiKey: this.secretsCache["openAiApiKey"],
			ollamaApiKey: this.secretsCache["ollamaApiKey"],
			geminiApiKey: this.secretsCache["geminiApiKey"],
			openAiNativeApiKey: this.secretsCache["openAiNativeApiKey"],
			deepSeekApiKey: this.secretsCache["deepSeekApiKey"],
			requestyApiKey: this.secretsCache["requestyApiKey"],
			togetherApiKey: this.secretsCache["togetherApiKey"],
			qwenApiKey: this.secretsCache["qwenApiKey"],
			doubaoApiKey: this.secretsCache["doubaoApiKey"],
			mistralApiKey: this.secretsCache["mistralApiKey"],
			liteLlmApiKey: this.secretsCache["liteLlmApiKey"],
			fireworksApiKey: this.secretsCache["fireworksApiKey"],
			asksageApiKey: this.secretsCache["asksageApiKey"],
			xaiApiKey: this.secretsCache["xaiApiKey"],
			sambanovaApiKey: this.secretsCache["sambanovaApiKey"],
			cerebrasApiKey: this.secretsCache["cerebrasApiKey"],
			groqApiKey: this.secretsCache["groqApiKey"],
			basetenApiKey: this.secretsCache["basetenApiKey"],
			moonshotApiKey: this.secretsCache["moonshotApiKey"],
			nebiusApiKey: this.secretsCache["nebiusApiKey"],
			sapAiCoreClientId: this.secretsCache["sapAiCoreClientId"],
			sapAiCoreClientSecret: this.secretsCache["sapAiCoreClientSecret"],
			huggingFaceApiKey: this.secretsCache["huggingFaceApiKey"],
			huaweiCloudMaasApiKey: this.secretsCache["huaweiCloudMaasApiKey"],

			// Global state
			awsRegion: this.globalStateCache["awsRegion"],
			awsUseCrossRegionInference: this.globalStateCache["awsUseCrossRegionInference"],
			awsBedrockUsePromptCache: this.globalStateCache["awsBedrockUsePromptCache"],
			awsBedrockEndpoint: this.globalStateCache["awsBedrockEndpoint"],
			awsProfile: this.globalStateCache["awsProfile"],
			awsUseProfile: this.globalStateCache["awsUseProfile"],
			awsAuthentication: this.globalStateCache["awsAuthentication"],
			vertexProjectId: this.globalStateCache["vertexProjectId"],
			vertexRegion: this.globalStateCache["vertexRegion"],
			requestyBaseUrl: this.globalStateCache["requestyBaseUrl"],
			openAiBaseUrl: this.globalStateCache["openAiBaseUrl"],
			openAiHeaders: this.globalStateCache["openAiHeaders"] || {},
			ollamaBaseUrl: this.globalStateCache["ollamaBaseUrl"],
			ollamaApiOptionsCtxNum: this.globalStateCache["ollamaApiOptionsCtxNum"],
			lmStudioBaseUrl: this.globalStateCache["lmStudioBaseUrl"],
			anthropicBaseUrl: this.globalStateCache["anthropicBaseUrl"],
			geminiBaseUrl: this.globalStateCache["geminiBaseUrl"],
			azureApiVersion: this.globalStateCache["azureApiVersion"],
			openRouterProviderSorting: this.globalStateCache["openRouterProviderSorting"],
			liteLlmBaseUrl: this.globalStateCache["liteLlmBaseUrl"],
			liteLlmUsePromptCache: this.globalStateCache["liteLlmUsePromptCache"],
			qwenApiLine: this.globalStateCache["qwenApiLine"],
			moonshotApiLine: this.globalStateCache["moonshotApiLine"],
			asksageApiUrl: this.globalStateCache["asksageApiUrl"],
			favoritedModelIds: this.globalStateCache["favoritedModelIds"],
			requestTimeoutMs: this.globalStateCache["requestTimeoutMs"],
			fireworksModelMaxCompletionTokens: this.globalStateCache["fireworksModelMaxCompletionTokens"],
			fireworksModelMaxTokens: this.globalStateCache["fireworksModelMaxTokens"],
			sapAiCoreBaseUrl: this.globalStateCache["sapAiCoreBaseUrl"],
			sapAiCoreTokenUrl: this.globalStateCache["sapAiCoreTokenUrl"],
			sapAiResourceGroup: this.globalStateCache["sapAiResourceGroup"],
			claudeCodePath: this.globalStateCache["claudeCodePath"],

			// Plan mode configurations
			planModeApiProvider: this.globalStateCache["planModeApiProvider"],
			planModeApiModelId: this.globalStateCache["planModeApiModelId"],
			planModeThinkingBudgetTokens: this.globalStateCache["planModeThinkingBudgetTokens"],
			planModeReasoningEffort: this.globalStateCache["planModeReasoningEffort"],
			planModeVsCodeLmModelSelector: this.globalStateCache["planModeVsCodeLmModelSelector"],
			planModeAwsBedrockCustomSelected: this.globalStateCache["planModeAwsBedrockCustomSelected"],
			planModeAwsBedrockCustomModelBaseId: this.globalStateCache["planModeAwsBedrockCustomModelBaseId"],
			planModeOpenRouterModelId: this.globalStateCache["planModeOpenRouterModelId"],
			planModeOpenRouterModelInfo: this.globalStateCache["planModeOpenRouterModelInfo"],
			planModeOpenAiModelId: this.globalStateCache["planModeOpenAiModelId"],
			planModeOpenAiModelInfo: this.globalStateCache["planModeOpenAiModelInfo"],
			planModeOllamaModelId: this.globalStateCache["planModeOllamaModelId"],
			planModeLmStudioModelId: this.globalStateCache["planModeLmStudioModelId"],
			planModeLiteLlmModelId: this.globalStateCache["planModeLiteLlmModelId"],
			planModeLiteLlmModelInfo: this.globalStateCache["planModeLiteLlmModelInfo"],
			planModeRequestyModelId: this.globalStateCache["planModeRequestyModelId"],
			planModeRequestyModelInfo: this.globalStateCache["planModeRequestyModelInfo"],
			planModeTogetherModelId: this.globalStateCache["planModeTogetherModelId"],
			planModeFireworksModelId: this.globalStateCache["planModeFireworksModelId"],
			planModeSapAiCoreModelId: this.globalStateCache["planModeSapAiCoreModelId"],
			planModeGroqModelId: this.globalStateCache["planModeGroqModelId"],
			planModeGroqModelInfo: this.globalStateCache["planModeGroqModelInfo"],
			planModeBasetenModelId: this.globalStateCache["planModeBasetenModelId"],
			planModeBasetenModelInfo: this.globalStateCache["planModeBasetenModelInfo"],
			planModeHuggingFaceModelId: this.globalStateCache["planModeHuggingFaceModelId"],
			planModeHuggingFaceModelInfo: this.globalStateCache["planModeHuggingFaceModelInfo"],
			planModeHuaweiCloudMaasModelId: this.globalStateCache["planModeHuaweiCloudMaasModelId"],
			planModeHuaweiCloudMaasModelInfo: this.globalStateCache["planModeHuaweiCloudMaasModelInfo"],

			// Act mode configurations
			actModeApiProvider: this.globalStateCache["actModeApiProvider"],
			actModeApiModelId: this.globalStateCache["actModeApiModelId"],
			actModeThinkingBudgetTokens: this.globalStateCache["actModeThinkingBudgetTokens"],
			actModeReasoningEffort: this.globalStateCache["actModeReasoningEffort"],
			actModeVsCodeLmModelSelector: this.globalStateCache["actModeVsCodeLmModelSelector"],
			actModeAwsBedrockCustomSelected: this.globalStateCache["actModeAwsBedrockCustomSelected"],
			actModeAwsBedrockCustomModelBaseId: this.globalStateCache["actModeAwsBedrockCustomModelBaseId"],
			actModeOpenRouterModelId: this.globalStateCache["actModeOpenRouterModelId"],
			actModeOpenRouterModelInfo: this.globalStateCache["actModeOpenRouterModelInfo"],
			actModeOpenAiModelId: this.globalStateCache["actModeOpenAiModelId"],
			actModeOpenAiModelInfo: this.globalStateCache["actModeOpenAiModelInfo"],
			actModeOllamaModelId: this.globalStateCache["actModeOllamaModelId"],
			actModeLmStudioModelId: this.globalStateCache["actModeLmStudioModelId"],
			actModeLiteLlmModelId: this.globalStateCache["actModeLiteLlmModelId"],
			actModeLiteLlmModelInfo: this.globalStateCache["actModeLiteLlmModelInfo"],
			actModeRequestyModelId: this.globalStateCache["actModeRequestyModelId"],
			actModeRequestyModelInfo: this.globalStateCache["actModeRequestyModelInfo"],
			actModeTogetherModelId: this.globalStateCache["actModeTogetherModelId"],
			actModeFireworksModelId: this.globalStateCache["actModeFireworksModelId"],
			actModeSapAiCoreModelId: this.globalStateCache["actModeSapAiCoreModelId"],
			actModeGroqModelId: this.globalStateCache["actModeGroqModelId"],
			actModeGroqModelInfo: this.globalStateCache["actModeGroqModelInfo"],
			actModeBasetenModelId: this.globalStateCache["actModeBasetenModelId"],
			actModeBasetenModelInfo: this.globalStateCache["actModeBasetenModelInfo"],
			actModeHuggingFaceModelId: this.globalStateCache["actModeHuggingFaceModelId"],
			actModeHuggingFaceModelInfo: this.globalStateCache["actModeHuggingFaceModelInfo"],
			actModeHuaweiCloudMaasModelId: this.globalStateCache["actModeHuaweiCloudMaasModelId"],
			actModeHuaweiCloudMaasModelInfo: this.globalStateCache["actModeHuaweiCloudMaasModelInfo"],
		}
	}
}<|MERGE_RESOLUTION|>--- conflicted
+++ resolved
@@ -1,13 +1,10 @@
 import type { ApiConfiguration } from "@shared/api"
+import { DEFAULT_FOCUS_CHAIN_SETTINGS } from "@shared/FocusChainSettings"
 import type { ExtensionContext } from "vscode"
 import { DEFAULT_AUTO_APPROVAL_SETTINGS } from "@/shared/AutoApprovalSettings"
-<<<<<<< HEAD
 import { CACHE_SERVICE_NOT_INITIALIZED } from "./error-messages"
 import type { GlobalState, GlobalStateKey, LocalState, LocalStateKey, SecretKey, Secrets } from "./state-keys"
 import { readStateFromDisk } from "./utils/state-helpers"
-=======
-import { DEFAULT_FOCUS_CHAIN_SETTINGS } from "@shared/FocusChainSettings"
->>>>>>> 2635f5f5
 
 /**
  * Interface for persistence error event data
