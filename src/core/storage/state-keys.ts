--- conflicted
+++ resolved
@@ -9,11 +9,8 @@
 import { AutoApprovalSettings } from "@/shared/AutoApprovalSettings"
 import { Mode, OpenaiReasoningEffort } from "@/shared/storage/types"
 import { McpMarketplaceCatalog } from "@/shared/mcp"
-<<<<<<< HEAD
 import { DictationSettings } from "@/shared/DictationSettings"
-=======
 import { FocusChainSettings } from "@shared/FocusChainSettings"
->>>>>>> 2ec21eda
 
 export type SecretKey =
 	| "apiKey"
@@ -103,12 +100,9 @@
 	| "sapAiResourceGroup"
 	| "claudeCodePath"
 	| "strictPlanModeEnabled"
-<<<<<<< HEAD
 	| "dictationSettings"
-=======
 	| "focusChainSettings"
 	| "focusChainFeatureFlagEnabled"
->>>>>>> 2ec21eda
 	// Settings around plan/act and ephemeral model configuration
 	| "preferredLanguage"
 	| "openaiReasoningEffort"
@@ -231,12 +225,9 @@
 	preferredLanguage: string
 	openaiReasoningEffort: OpenaiReasoningEffort
 	mode: Mode
-<<<<<<< HEAD
 	dictationSettings: DictationSettings
-=======
 	focusChainSettings: FocusChainSettings
 	focusChainFeatureFlagEnabled: boolean
->>>>>>> 2ec21eda
 	// Plan mode configurations
 	planModeApiProvider: ApiProvider
 	planModeApiModelId: string | undefined
