import * as vscode from "vscode"
import { DEFAULT_CHAT_SETTINGS } from "@shared/ChatSettings"
import { DEFAULT_BROWSER_SETTINGS } from "@shared/BrowserSettings"
import { DEFAULT_AUTO_APPROVAL_SETTINGS } from "@shared/AutoApprovalSettings"
import { GlobalStateKey, LocalStateKey, SecretKey } from "./state-keys"
import { ApiConfiguration, ApiProvider, BedrockModelId, ModelInfo } from "@shared/api"
import { HistoryItem } from "@shared/HistoryItem"
import { AutoApprovalSettings } from "@shared/AutoApprovalSettings"
import { BrowserSettings } from "@shared/BrowserSettings"
import { StoredChatSettings } from "@shared/ChatSettings"
import { TelemetrySetting } from "@shared/TelemetrySetting"
import { UserInfo } from "@shared/UserInfo"
import { ClineRulesToggles } from "@shared/cline-rules"
import { DEFAULT_MCP_DISPLAY_MODE, McpDisplayMode } from "@shared/McpDisplayMode"
import { migrateEnableCheckpointsSetting, migrateMcpMarketplaceEnableSetting } from "./state-migrations"
/*
	Storage
	https://dev.to/kompotkot/how-to-use-secretstorage-in-your-vscode-extensions-2hco
	https://www.eliostruyf.com/devhack-code-extension-storage-options/
	*/

const isTemporaryProfile = process.env.TEMP_PROFILE === "true"

// In-memory storage for temporary profiles
const inMemoryGlobalState = new Map<string, any>()
const inMemoryWorkspaceState = new Map<string, any>()
const inMemorySecrets = new Map<string, string>()

// global
export async function updateGlobalState(context: vscode.ExtensionContext, key: GlobalStateKey, value: any) {
	if (isTemporaryProfile) {
		inMemoryGlobalState.set(key, value)
		return
	}
	await context.globalState.update(key, value)
}

export async function getGlobalState(context: vscode.ExtensionContext, key: GlobalStateKey) {
	if (isTemporaryProfile) {
		return inMemoryGlobalState.get(key)
	}
	return await context.globalState.get(key)
}

// Batched operations for performance optimization
export async function updateGlobalStateBatch(context: vscode.ExtensionContext, updates: Record<string, any>) {
	if (isTemporaryProfile) {
		Object.entries(updates).forEach(([key, value]) => {
			inMemoryGlobalState.set(key, value)
		})
		return
	}
	// Use Promise.all to batch the updates
	await Promise.all(Object.entries(updates).map(([key, value]) => context.globalState.update(key as GlobalStateKey, value)))
}

export async function updateSecretsBatch(context: vscode.ExtensionContext, updates: Record<string, string | undefined>) {
	if (isTemporaryProfile) {
		Object.entries(updates).forEach(([key, value]) => {
			if (value) {
				inMemorySecrets.set(key, value)
			} else {
				inMemorySecrets.delete(key)
			}
		})
		return
	}
	// Use Promise.all to batch the secret updates
	await Promise.all(Object.entries(updates).map(([key, value]) => storeSecret(context, key as SecretKey, value)))
}

// secrets
export async function storeSecret(context: vscode.ExtensionContext, key: SecretKey, value?: string) {
	if (isTemporaryProfile) {
		if (value) {
			inMemorySecrets.set(key, value)
		} else {
			inMemorySecrets.delete(key)
		}
		return
	}
	if (value) {
		await context.secrets.store(key, value)
	} else {
		await context.secrets.delete(key)
	}
}

export async function getSecret(context: vscode.ExtensionContext, key: SecretKey) {
	if (isTemporaryProfile) {
		return inMemorySecrets.get(key)
	}
	return await context.secrets.get(key)
}

// workspace
export async function updateWorkspaceState(context: vscode.ExtensionContext, key: LocalStateKey, value: any) {
	if (isTemporaryProfile) {
		inMemoryWorkspaceState.set(key, value)
		return
	}
	await context.workspaceState.update(key, value)
}

export async function getWorkspaceState(context: vscode.ExtensionContext, key: LocalStateKey) {
	if (isTemporaryProfile) {
		return inMemoryWorkspaceState.get(key)
	}
	return await context.workspaceState.get(key)
}

export async function getAllExtensionState(context: vscode.ExtensionContext) {
	const firstBatchStart = performance.now()
	const [
		isNewUser,
		welcomeViewCompleted,
		apiKey,
		openRouterApiKey,
		clineAccountId,
		awsAccessKey,
		awsSecretKey,
		awsSessionToken,
		awsRegion,
		awsUseCrossRegionInference,
		awsBedrockUsePromptCache,
		awsBedrockEndpoint,
		awsProfile,
		awsBedrockApiKey,
		awsUseProfile,
		awsAuthentication,
		vertexProjectId,
		vertexRegion,
		openAiBaseUrl,
		openAiApiKey,
		openAiHeaders,
		ollamaBaseUrl,
		ollamaApiOptionsCtxNum,
		lmStudioBaseUrl,
		anthropicBaseUrl,
		geminiApiKey,
		geminiBaseUrl,
		openAiNativeApiKey,
		deepSeekApiKey,
		requestyApiKey,
		togetherApiKey,
		qwenApiKey,
		doubaoApiKey,
		mistralApiKey,
		azureApiVersion,
		openRouterProviderSorting,
		lastShownAnnouncementId,
		taskHistory,
		autoApprovalSettings,
		browserSettings,
		liteLlmBaseUrl,
		liteLlmUsePromptCache,
		fireworksApiKey,
		fireworksModelMaxCompletionTokens,
		fireworksModelMaxTokens,
		userInfo,
		qwenApiLine,
		moonshotApiLine,
		liteLlmApiKey,
		telemetrySetting,
		asksageApiKey,
		asksageApiUrl,
		xaiApiKey,
		sambanovaApiKey,
		cerebrasApiKey,
		groqApiKey,
		moonshotApiKey,
		nebiusApiKey,
		planActSeparateModelsSettingRaw,
		favoritedModelIds,
		globalClineRulesToggles,
		requestTimeoutMs,
		shellIntegrationTimeout,
		enableCheckpointsSettingRaw,
		mcpMarketplaceEnabledRaw,
		mcpDisplayMode,
		mcpResponsesCollapsedRaw,
		globalWorkflowToggles,
		terminalReuseEnabled,
		terminalOutputLineLimit,
		defaultTerminalProfile,
		sapAiCoreClientId,
		sapAiCoreClientSecret,
		sapAiCoreBaseUrl,
		sapAiCoreTokenUrl,
		sapAiResourceGroup,
		claudeCodePath,
		groqModelId,
		groqModelInfo,
	] = await Promise.all([
		getGlobalState(context, "isNewUser") as Promise<boolean | undefined>,
		getGlobalState(context, "welcomeViewCompleted") as Promise<boolean | undefined>,
		getSecret(context, "apiKey") as Promise<string | undefined>,
		getSecret(context, "openRouterApiKey") as Promise<string | undefined>,
		getSecret(context, "clineAccountId") as Promise<string | undefined>,
		getSecret(context, "awsAccessKey") as Promise<string | undefined>,
		getSecret(context, "awsSecretKey") as Promise<string | undefined>,
		getSecret(context, "awsSessionToken") as Promise<string | undefined>,
		getGlobalState(context, "awsRegion") as Promise<string | undefined>,
		getGlobalState(context, "awsUseCrossRegionInference") as Promise<boolean | undefined>,
		getGlobalState(context, "awsBedrockUsePromptCache") as Promise<boolean | undefined>,
		getGlobalState(context, "awsBedrockEndpoint") as Promise<string | undefined>,
		getGlobalState(context, "awsProfile") as Promise<string | undefined>,
		getSecret(context, "awsBedrockApiKey") as Promise<string | undefined>,
		getGlobalState(context, "awsUseProfile") as Promise<boolean | undefined>,
		getGlobalState(context, "awsAuthentication") as Promise<string | undefined>,
		getGlobalState(context, "vertexProjectId") as Promise<string | undefined>,
		getGlobalState(context, "vertexRegion") as Promise<string | undefined>,
		getGlobalState(context, "openAiBaseUrl") as Promise<string | undefined>,
		getSecret(context, "openAiApiKey") as Promise<string | undefined>,
		getGlobalState(context, "openAiHeaders") as Promise<Record<string, string> | undefined>,
		getGlobalState(context, "ollamaBaseUrl") as Promise<string | undefined>,
		getGlobalState(context, "ollamaApiOptionsCtxNum") as Promise<string | undefined>,
		getGlobalState(context, "lmStudioBaseUrl") as Promise<string | undefined>,
		getGlobalState(context, "anthropicBaseUrl") as Promise<string | undefined>,
		getSecret(context, "geminiApiKey") as Promise<string | undefined>,
		getGlobalState(context, "geminiBaseUrl") as Promise<string | undefined>,
		getSecret(context, "openAiNativeApiKey") as Promise<string | undefined>,
		getSecret(context, "deepSeekApiKey") as Promise<string | undefined>,
		getSecret(context, "requestyApiKey") as Promise<string | undefined>,
		getSecret(context, "togetherApiKey") as Promise<string | undefined>,
		getSecret(context, "qwenApiKey") as Promise<string | undefined>,
		getSecret(context, "doubaoApiKey") as Promise<string | undefined>,
		getSecret(context, "mistralApiKey") as Promise<string | undefined>,
		getGlobalState(context, "azureApiVersion") as Promise<string | undefined>,
		getGlobalState(context, "openRouterProviderSorting") as Promise<string | undefined>,
		getGlobalState(context, "lastShownAnnouncementId") as Promise<string | undefined>,
		getGlobalState(context, "taskHistory") as Promise<HistoryItem[] | undefined>,
		getGlobalState(context, "autoApprovalSettings") as Promise<AutoApprovalSettings | undefined>,
		getGlobalState(context, "browserSettings") as Promise<BrowserSettings | undefined>,
		getGlobalState(context, "liteLlmBaseUrl") as Promise<string | undefined>,
		getGlobalState(context, "liteLlmUsePromptCache") as Promise<boolean | undefined>,
		getSecret(context, "fireworksApiKey") as Promise<string | undefined>,
		getGlobalState(context, "fireworksModelMaxCompletionTokens") as Promise<number | undefined>,
		getGlobalState(context, "fireworksModelMaxTokens") as Promise<number | undefined>,
		getGlobalState(context, "userInfo") as Promise<UserInfo | undefined>,
		getGlobalState(context, "qwenApiLine") as Promise<string | undefined>,
		getGlobalState(context, "moonshotApiLine") as Promise<string | undefined>,
		getSecret(context, "liteLlmApiKey") as Promise<string | undefined>,
		getGlobalState(context, "telemetrySetting") as Promise<TelemetrySetting | undefined>,
		getSecret(context, "asksageApiKey") as Promise<string | undefined>,
		getGlobalState(context, "asksageApiUrl") as Promise<string | undefined>,
		getSecret(context, "xaiApiKey") as Promise<string | undefined>,
		getSecret(context, "sambanovaApiKey") as Promise<string | undefined>,
		getSecret(context, "cerebrasApiKey") as Promise<string | undefined>,
		getSecret(context, "groqApiKey") as Promise<string | undefined>,
		getSecret(context, "moonshotApiKey") as Promise<string | undefined>,
		getSecret(context, "nebiusApiKey") as Promise<string | undefined>,
		getGlobalState(context, "planActSeparateModelsSetting") as Promise<boolean | undefined>,
		getGlobalState(context, "favoritedModelIds") as Promise<string[] | undefined>,
		getGlobalState(context, "globalClineRulesToggles") as Promise<ClineRulesToggles | undefined>,
		getGlobalState(context, "requestTimeoutMs") as Promise<number | undefined>,
		getGlobalState(context, "shellIntegrationTimeout") as Promise<number | undefined>,
		getGlobalState(context, "enableCheckpointsSetting") as Promise<boolean | undefined>,
		getGlobalState(context, "mcpMarketplaceEnabled") as Promise<boolean | undefined>,
		getGlobalState(context, "mcpDisplayMode") as Promise<McpDisplayMode | undefined>,
		getGlobalState(context, "mcpResponsesCollapsed") as Promise<boolean | undefined>,
		getGlobalState(context, "globalWorkflowToggles") as Promise<ClineRulesToggles | undefined>,
		getGlobalState(context, "terminalReuseEnabled") as Promise<boolean | undefined>,
		getGlobalState(context, "terminalOutputLineLimit") as Promise<number | undefined>,
		getGlobalState(context, "defaultTerminalProfile") as Promise<string | undefined>,
		getSecret(context, "sapAiCoreClientId") as Promise<string | undefined>,
		getSecret(context, "sapAiCoreClientSecret") as Promise<string | undefined>,
		getGlobalState(context, "sapAiCoreBaseUrl") as Promise<string | undefined>,
		getGlobalState(context, "sapAiCoreTokenUrl") as Promise<string | undefined>,
		getGlobalState(context, "sapAiResourceGroup") as Promise<string | undefined>,
		getGlobalState(context, "claudeCodePath") as Promise<string | undefined>,
		getGlobalState(context, "groqModelId") as Promise<string | undefined>,
		getGlobalState(context, "groqModelInfo") as Promise<ModelInfo | undefined>,
	])

	const localClineRulesToggles = (await getWorkspaceState(context, "localClineRulesToggles")) as ClineRulesToggles

	const secondBatchStart = performance.now()
	const [
		chatSettings,
		currentMode,
		// Plan mode configurations
		planModeApiProvider,
		planModeApiModelId,
		planModeThinkingBudgetTokens,
		planModeReasoningEffort,
		planModeVsCodeLmModelSelector,
		planModeAwsBedrockCustomSelected,
		planModeAwsBedrockCustomModelBaseId,
		planModeOpenRouterModelId,
		planModeOpenRouterModelInfo,
		planModeOpenAiModelId,
		planModeOpenAiModelInfo,
		planModeOllamaModelId,
		planModeLmStudioModelId,
		planModeLiteLlmModelId,
		planModeLiteLlmModelInfo,
		planModeRequestyModelId,
		planModeRequestyModelInfo,
		planModeTogetherModelId,
		planModeFireworksModelId,
		planModeSapAiCoreModelId,
		// Act mode configurations
		actModeApiProvider,
		actModeApiModelId,
		actModeThinkingBudgetTokens,
		actModeReasoningEffort,
		actModeVsCodeLmModelSelector,
		actModeAwsBedrockCustomSelected,
		actModeAwsBedrockCustomModelBaseId,
		actModeOpenRouterModelId,
		actModeOpenRouterModelInfo,
		actModeOpenAiModelId,
		actModeOpenAiModelInfo,
		actModeOllamaModelId,
		actModeLmStudioModelId,
		actModeLiteLlmModelId,
		actModeLiteLlmModelInfo,
		actModeRequestyModelId,
		actModeRequestyModelInfo,
		actModeTogetherModelId,
		actModeFireworksModelId,
		actModeSapAiCoreModelId,
	] = await Promise.all([
		getGlobalState(context, "chatSettings") as Promise<StoredChatSettings | undefined>,
		getGlobalState(context, "mode") as Promise<"plan" | "act" | undefined>,
		// Plan mode configurations
		getGlobalState(context, "planModeApiProvider") as Promise<ApiProvider | undefined>,
		getGlobalState(context, "planModeApiModelId") as Promise<string | undefined>,
		getGlobalState(context, "planModeThinkingBudgetTokens") as Promise<number | undefined>,
		getGlobalState(context, "planModeReasoningEffort") as Promise<string | undefined>,
		getGlobalState(context, "planModeVsCodeLmModelSelector") as Promise<vscode.LanguageModelChatSelector | undefined>,
		getGlobalState(context, "planModeAwsBedrockCustomSelected") as Promise<boolean | undefined>,
		getGlobalState(context, "planModeAwsBedrockCustomModelBaseId") as Promise<BedrockModelId | undefined>,
		getGlobalState(context, "planModeOpenRouterModelId") as Promise<string | undefined>,
		getGlobalState(context, "planModeOpenRouterModelInfo") as Promise<ModelInfo | undefined>,
		getGlobalState(context, "planModeOpenAiModelId") as Promise<string | undefined>,
		getGlobalState(context, "planModeOpenAiModelInfo") as Promise<ModelInfo | undefined>,
		getGlobalState(context, "planModeOllamaModelId") as Promise<string | undefined>,
		getGlobalState(context, "planModeLmStudioModelId") as Promise<string | undefined>,
		getGlobalState(context, "planModeLiteLlmModelId") as Promise<string | undefined>,
		getGlobalState(context, "planModeLiteLlmModelInfo") as Promise<ModelInfo | undefined>,
		getGlobalState(context, "planModeRequestyModelId") as Promise<string | undefined>,
		getGlobalState(context, "planModeRequestyModelInfo") as Promise<ModelInfo | undefined>,
		getGlobalState(context, "planModeTogetherModelId") as Promise<string | undefined>,
		getGlobalState(context, "planModeFireworksModelId") as Promise<string | undefined>,
		getGlobalState(context, "planModeSapAiCoreModelId") as Promise<string | undefined>,
		// Act mode configurations
		getGlobalState(context, "actModeApiProvider") as Promise<ApiProvider | undefined>,
		getGlobalState(context, "actModeApiModelId") as Promise<string | undefined>,
		getGlobalState(context, "actModeThinkingBudgetTokens") as Promise<number | undefined>,
		getGlobalState(context, "actModeReasoningEffort") as Promise<string | undefined>,
		getGlobalState(context, "actModeVsCodeLmModelSelector") as Promise<vscode.LanguageModelChatSelector | undefined>,
		getGlobalState(context, "actModeAwsBedrockCustomSelected") as Promise<boolean | undefined>,
		getGlobalState(context, "actModeAwsBedrockCustomModelBaseId") as Promise<BedrockModelId | undefined>,
		getGlobalState(context, "actModeOpenRouterModelId") as Promise<string | undefined>,
		getGlobalState(context, "actModeOpenRouterModelInfo") as Promise<ModelInfo | undefined>,
		getGlobalState(context, "actModeOpenAiModelId") as Promise<string | undefined>,
		getGlobalState(context, "actModeOpenAiModelInfo") as Promise<ModelInfo | undefined>,
		getGlobalState(context, "actModeOllamaModelId") as Promise<string | undefined>,
		getGlobalState(context, "actModeLmStudioModelId") as Promise<string | undefined>,
		getGlobalState(context, "actModeLiteLlmModelId") as Promise<string | undefined>,
		getGlobalState(context, "actModeLiteLlmModelInfo") as Promise<ModelInfo | undefined>,
		getGlobalState(context, "actModeRequestyModelId") as Promise<string | undefined>,
		getGlobalState(context, "actModeRequestyModelInfo") as Promise<ModelInfo | undefined>,
		getGlobalState(context, "actModeTogetherModelId") as Promise<string | undefined>,
		getGlobalState(context, "actModeFireworksModelId") as Promise<string | undefined>,
		getGlobalState(context, "actModeSapAiCoreModelId") as Promise<string | undefined>,
	])

	const processingStart = performance.now()
	let apiProvider: ApiProvider
<<<<<<< HEAD
	if (planModeApiProvider) {
		apiProvider = planModeApiProvider
=======
	if (storedApiProvider) {
		// Use the explicitly stored provider - this respects user's selection
		apiProvider = storedApiProvider
>>>>>>> c50fce81
	} else {
		// Either new user or legacy user that doesn't have the apiProvider stored in state
		// (If they're using OpenRouter or Bedrock, then apiProvider state will exist)
		if (apiKey) {
			apiProvider = "anthropic"
		} else {
			// New users should default to openrouter, since they've opted to use an API key instead of signing in
			apiProvider = "openrouter"
		}
	}

	const mcpMarketplaceEnabled = await migrateMcpMarketplaceEnableSetting(mcpMarketplaceEnabledRaw)
	const enableCheckpointsSetting = await migrateEnableCheckpointsSetting(enableCheckpointsSettingRaw)
	const mcpResponsesCollapsed = mcpResponsesCollapsedRaw ?? false

	// Plan/Act separate models setting is a boolean indicating whether the user wants to use different models for plan and act. Existing users expect this to be enabled, while we want new users to opt in to this being disabled by default.
	// On win11 state sometimes initializes as empty string instead of undefined
	let planActSeparateModelsSetting: boolean | undefined = undefined
	if (planActSeparateModelsSettingRaw === true || planActSeparateModelsSettingRaw === false) {
		planActSeparateModelsSetting = planActSeparateModelsSettingRaw
	} else {
		// default to true for existing users
		if (planModeApiProvider) {
			planActSeparateModelsSetting = true
		} else {
			// default to false for new users
			planActSeparateModelsSetting = false
		}
		// this is a special case where it's a new state, but we want it to default to different values for existing and new users.
		// persist so next time state is retrieved it's set to the correct value.
		await updateGlobalState(context, "planActSeparateModelsSetting", planActSeparateModelsSetting)
	}

	return {
		apiConfiguration: {
			apiKey,
			openRouterApiKey,
			clineAccountId,
			claudeCodePath,
			awsAccessKey,
			awsSecretKey,
			awsSessionToken,
			awsRegion,
			awsUseCrossRegionInference,
			awsBedrockUsePromptCache,
			awsBedrockEndpoint,
			awsProfile,
			awsBedrockApiKey,
			awsUseProfile,
			awsAuthentication,
			vertexProjectId,
			vertexRegion,
			openAiBaseUrl,
			openAiApiKey,
			openAiHeaders: openAiHeaders || {},
			ollamaBaseUrl,
			ollamaApiOptionsCtxNum,
			lmStudioBaseUrl,
			anthropicBaseUrl,
			geminiApiKey,
			geminiBaseUrl,
			openAiNativeApiKey,
			deepSeekApiKey,
			requestyApiKey,
			togetherApiKey,
			qwenApiKey,
			qwenApiLine,
			moonshotApiLine,
			doubaoApiKey,
			mistralApiKey,
			azureApiVersion,
			openRouterProviderSorting,
			liteLlmBaseUrl,
			liteLlmApiKey,
			liteLlmUsePromptCache,
			fireworksApiKey,
			fireworksModelMaxCompletionTokens,
			fireworksModelMaxTokens,
			asksageApiKey,
			asksageApiUrl,
			xaiApiKey,
			sambanovaApiKey,
			cerebrasApiKey,
			groqApiKey,
			groqModelId,
			groqModelInfo,
			moonshotApiKey,
			nebiusApiKey,
			favoritedModelIds,
			requestTimeoutMs,
			sapAiCoreClientId,
			sapAiCoreClientSecret,
			sapAiCoreBaseUrl,
			sapAiCoreTokenUrl,
			sapAiResourceGroup,
			// Plan mode configurations
			planModeApiProvider: planModeApiProvider || apiProvider,
			planModeApiModelId,
			planModeThinkingBudgetTokens,
			planModeReasoningEffort,
			planModeVsCodeLmModelSelector,
			planModeAwsBedrockCustomSelected,
			planModeAwsBedrockCustomModelBaseId,
			planModeOpenRouterModelId,
			planModeOpenRouterModelInfo,
			planModeOpenAiModelId,
			planModeOpenAiModelInfo,
			planModeOllamaModelId,
			planModeLmStudioModelId,
			planModeLiteLlmModelId,
			planModeLiteLlmModelInfo,
			planModeRequestyModelId,
			planModeRequestyModelInfo,
			planModeTogetherModelId,
			planModeFireworksModelId,
			planModeSapAiCoreModelId,
			// Act mode configurations
			actModeApiProvider: actModeApiProvider || apiProvider,
			actModeApiModelId,
			actModeThinkingBudgetTokens,
			actModeReasoningEffort,
			actModeVsCodeLmModelSelector,
			actModeAwsBedrockCustomSelected,
			actModeAwsBedrockCustomModelBaseId,
			actModeOpenRouterModelId,
			actModeOpenRouterModelInfo,
			actModeOpenAiModelId,
			actModeOpenAiModelInfo,
			actModeOllamaModelId,
			actModeLmStudioModelId,
			actModeLiteLlmModelId,
			actModeLiteLlmModelInfo,
			actModeRequestyModelId,
			actModeRequestyModelInfo,
			actModeTogetherModelId,
			actModeFireworksModelId,
			actModeSapAiCoreModelId,
		},
		isNewUser: isNewUser ?? true,
		welcomeViewCompleted,
		lastShownAnnouncementId,
		taskHistory,
		autoApprovalSettings: autoApprovalSettings || DEFAULT_AUTO_APPROVAL_SETTINGS, // default value can be 0 or empty string
		globalClineRulesToggles: globalClineRulesToggles || {},
		localClineRulesToggles: localClineRulesToggles || {},
		browserSettings: { ...DEFAULT_BROWSER_SETTINGS, ...browserSettings }, // this will ensure that older versions of browserSettings (e.g. before remoteBrowserEnabled was added) are merged with the default values (false for remoteBrowserEnabled)
		chatSettings: {
			...DEFAULT_CHAT_SETTINGS, // Apply defaults first
			...(chatSettings || {}), // Spread fetched global chatSettings, which includes preferredLanguage, and openAIReasoningEffort
			mode: currentMode || "act", // Merge mode from global state
		},
		userInfo,
		mcpMarketplaceEnabled: mcpMarketplaceEnabled,
		mcpDisplayMode: mcpDisplayMode ?? DEFAULT_MCP_DISPLAY_MODE,
		mcpResponsesCollapsed: mcpResponsesCollapsed,
		telemetrySetting: telemetrySetting || "unset",
		planActSeparateModelsSetting,
		enableCheckpointsSetting: enableCheckpointsSetting,
		shellIntegrationTimeout: shellIntegrationTimeout || 4000,
		terminalReuseEnabled: terminalReuseEnabled ?? true,
		terminalOutputLineLimit: terminalOutputLineLimit ?? 500,
		defaultTerminalProfile: defaultTerminalProfile ?? "default",
		globalWorkflowToggles: globalWorkflowToggles || {},
	}
}

export async function updateApiConfiguration(context: vscode.ExtensionContext, apiConfiguration: ApiConfiguration) {
	const {
		apiKey,
		openRouterApiKey,
		awsAccessKey,
		awsSecretKey,
		awsSessionToken,
		awsRegion,
		awsUseCrossRegionInference,
		awsBedrockUsePromptCache,
		awsBedrockEndpoint,
		awsBedrockApiKey,
		awsProfile,
		awsUseProfile,
		awsAuthentication,
		vertexProjectId,
		vertexRegion,
		openAiBaseUrl,
		openAiApiKey,
		openAiHeaders,
		ollamaBaseUrl,
		ollamaApiOptionsCtxNum,
		lmStudioBaseUrl,
		anthropicBaseUrl,
		geminiApiKey,
		geminiBaseUrl,
		openAiNativeApiKey,
		deepSeekApiKey,
		requestyApiKey,
		togetherApiKey,
		qwenApiKey,
		doubaoApiKey,
		mistralApiKey,
		azureApiVersion,
		openRouterProviderSorting,
		liteLlmBaseUrl,
		liteLlmApiKey,
		liteLlmUsePromptCache,
		qwenApiLine,
		moonshotApiLine,
		asksageApiKey,
		asksageApiUrl,
		xaiApiKey,
		clineAccountId,
		sambanovaApiKey,
		cerebrasApiKey,
		groqApiKey,
		groqModelId,
		groqModelInfo,
		moonshotApiKey,
		nebiusApiKey,
		favoritedModelIds,
		fireworksApiKey,
		fireworksModelMaxCompletionTokens,
		fireworksModelMaxTokens,
		sapAiCoreClientId,
		sapAiCoreClientSecret,
		sapAiCoreBaseUrl,
		sapAiCoreTokenUrl,
		sapAiResourceGroup,
		claudeCodePath,
		// Plan mode configurations
		planModeApiProvider,
		planModeApiModelId,
		planModeThinkingBudgetTokens,
		planModeReasoningEffort,
		planModeVsCodeLmModelSelector,
		planModeAwsBedrockCustomSelected,
		planModeAwsBedrockCustomModelBaseId,
		planModeOpenRouterModelId,
		planModeOpenRouterModelInfo,
		planModeOpenAiModelId,
		planModeOpenAiModelInfo,
		planModeOllamaModelId,
		planModeLmStudioModelId,
		planModeLiteLlmModelId,
		planModeLiteLlmModelInfo,
		planModeRequestyModelId,
		planModeRequestyModelInfo,
		planModeTogetherModelId,
		planModeFireworksModelId,
		planModeSapAiCoreModelId,
		// Act mode configurations
		actModeApiProvider,
		actModeApiModelId,
		actModeThinkingBudgetTokens,
		actModeReasoningEffort,
		actModeVsCodeLmModelSelector,
		actModeAwsBedrockCustomSelected,
		actModeAwsBedrockCustomModelBaseId,
		actModeOpenRouterModelId,
		actModeOpenRouterModelInfo,
		actModeOpenAiModelId,
		actModeOpenAiModelInfo,
		actModeOllamaModelId,
		actModeLmStudioModelId,
		actModeLiteLlmModelId,
		actModeLiteLlmModelInfo,
		actModeRequestyModelId,
		actModeRequestyModelInfo,
		actModeTogetherModelId,
		actModeFireworksModelId,
		actModeSapAiCoreModelId,
	} = apiConfiguration

	// OPTIMIZED: Batch all global state updates into 2 operations instead of 47
	const batchedGlobalUpdates = {
<<<<<<< HEAD
		// Plan mode configuration updates
		planModeApiProvider,
		planModeApiModelId,
		planModeThinkingBudgetTokens,
		planModeReasoningEffort,
		planModeVsCodeLmModelSelector,
		planModeAwsBedrockCustomSelected,
		planModeAwsBedrockCustomModelBaseId,
		planModeOpenRouterModelId,
		planModeOpenRouterModelInfo,
		planModeOpenAiModelId,
		planModeOpenAiModelInfo,
		planModeOllamaModelId,
		planModeLmStudioModelId,
		planModeLiteLlmModelId,
		planModeLiteLlmModelInfo,
		planModeRequestyModelId,
		planModeRequestyModelInfo,
		planModeTogetherModelId,
		planModeFireworksModelId,
		planModeSapAiCoreModelId,

		// Act mode configuration updates
		actModeApiProvider,
		actModeApiModelId,
		actModeThinkingBudgetTokens,
		actModeReasoningEffort,
		actModeVsCodeLmModelSelector,
		actModeAwsBedrockCustomSelected,
		actModeAwsBedrockCustomModelBaseId,
		actModeOpenRouterModelId,
		actModeOpenRouterModelInfo,
		actModeOpenAiModelId,
		actModeOpenAiModelInfo,
		actModeOllamaModelId,
		actModeLmStudioModelId,
		actModeLiteLlmModelId,
		actModeLiteLlmModelInfo,
		actModeRequestyModelId,
		actModeRequestyModelInfo,
		actModeTogetherModelId,
		actModeFireworksModelId,
		actModeSapAiCoreModelId,
=======
		// Ephemeral model config updates (20 keys)
		apiProvider,
		apiModelId,
		thinkingBudgetTokens,
		reasoningEffort,
		vsCodeLmModelSelector,
		awsBedrockCustomSelected,
		awsBedrockCustomModelBaseId,
		openRouterModelId,
		openRouterModelInfo,
		openAiModelId,
		openAiModelInfo,
		ollamaModelId,
		lmStudioModelId,
		liteLlmModelId,
		liteLlmModelInfo,
		requestyModelId,
		requestyModelInfo,
		togetherModelId,
		fireworksModelId,
		groqModelId,
		groqModelInfo,
		sapAiCoreModelId,
>>>>>>> c50fce81

		// Global state updates (27 keys)
		awsRegion,
		awsUseCrossRegionInference,
		awsBedrockUsePromptCache,
		awsBedrockEndpoint,
		awsProfile,
		awsUseProfile,
		awsAuthentication,
		vertexProjectId,
		vertexRegion,
		openAiBaseUrl,
		openAiHeaders: openAiHeaders || {},
		ollamaBaseUrl,
		ollamaApiOptionsCtxNum,
		lmStudioBaseUrl,
		anthropicBaseUrl,
		geminiBaseUrl,
		azureApiVersion,
		openRouterProviderSorting,
		liteLlmBaseUrl,
		liteLlmUsePromptCache,
		qwenApiLine,
		moonshotApiLine,
		asksageApiUrl,
		favoritedModelIds,
		requestTimeoutMs: apiConfiguration.requestTimeoutMs,
		fireworksModelMaxCompletionTokens,
		fireworksModelMaxTokens,
		sapAiCoreBaseUrl,
		sapAiCoreTokenUrl,
		sapAiResourceGroup,
		claudeCodePath,
	}

	// OPTIMIZED: Batch all secret updates into 1 operation instead of 23
	const batchedSecretUpdates = {
		apiKey,
		openRouterApiKey,
		clineAccountId,
		awsAccessKey,
		awsSecretKey,
		awsSessionToken,
		awsBedrockApiKey,
		openAiApiKey,
		geminiApiKey,
		openAiNativeApiKey,
		deepSeekApiKey,
		requestyApiKey,
		togetherApiKey,
		qwenApiKey,
		doubaoApiKey,
		mistralApiKey,
		liteLlmApiKey,
		fireworksApiKey,
		asksageApiKey,
		xaiApiKey,
		sambanovaApiKey,
		cerebrasApiKey,
		groqApiKey,
		moonshotApiKey,
		nebiusApiKey,
		sapAiCoreClientId,
		sapAiCoreClientSecret,
	}

	// Execute batched operations in parallel for maximum performance
	await Promise.all([updateGlobalStateBatch(context, batchedGlobalUpdates), updateSecretsBatch(context, batchedSecretUpdates)])
}

export async function resetWorkspaceState(context: vscode.ExtensionContext) {
	for (const key of context.workspaceState.keys()) {
		await context.workspaceState.update(key, undefined)
	}
}

export async function resetGlobalState(context: vscode.ExtensionContext) {
	// TODO: Reset all workspace states?
	for (const key of context.globalState.keys()) {
		await context.globalState.update(key, undefined)
	}
	const secretKeys: SecretKey[] = [
		"apiKey",
		"openRouterApiKey",
		"awsAccessKey",
		"awsSecretKey",
		"awsSessionToken",
		"awsBedrockApiKey",
		"openAiApiKey",
		"geminiApiKey",
		"openAiNativeApiKey",
		"deepSeekApiKey",
		"requestyApiKey",
		"togetherApiKey",
		"qwenApiKey",
		"doubaoApiKey",
		"mistralApiKey",
		"clineAccountId",
		"liteLlmApiKey",
		"fireworksApiKey",
		"asksageApiKey",
		"xaiApiKey",
		"sambanovaApiKey",
		"cerebrasApiKey",
		"groqApiKey",
		"moonshotApiKey",
		"nebiusApiKey",
	]
	for (const key of secretKeys) {
		await storeSecret(context, key, undefined)
	}
}<|MERGE_RESOLUTION|>--- conflicted
+++ resolved
@@ -370,14 +370,8 @@
 
 	const processingStart = performance.now()
 	let apiProvider: ApiProvider
-<<<<<<< HEAD
 	if (planModeApiProvider) {
 		apiProvider = planModeApiProvider
-=======
-	if (storedApiProvider) {
-		// Use the explicitly stored provider - this respects user's selection
-		apiProvider = storedApiProvider
->>>>>>> c50fce81
 	} else {
 		// Either new user or legacy user that doesn't have the apiProvider stored in state
 		// (If they're using OpenRouter or Bedrock, then apiProvider state will exist)
@@ -651,7 +645,6 @@
 
 	// OPTIMIZED: Batch all global state updates into 2 operations instead of 47
 	const batchedGlobalUpdates = {
-<<<<<<< HEAD
 		// Plan mode configuration updates
 		planModeApiProvider,
 		planModeApiModelId,
@@ -694,32 +687,9 @@
 		actModeRequestyModelInfo,
 		actModeTogetherModelId,
 		actModeFireworksModelId,
-		actModeSapAiCoreModelId,
-=======
-		// Ephemeral model config updates (20 keys)
-		apiProvider,
-		apiModelId,
-		thinkingBudgetTokens,
-		reasoningEffort,
-		vsCodeLmModelSelector,
-		awsBedrockCustomSelected,
-		awsBedrockCustomModelBaseId,
-		openRouterModelId,
-		openRouterModelInfo,
-		openAiModelId,
-		openAiModelInfo,
-		ollamaModelId,
-		lmStudioModelId,
-		liteLlmModelId,
-		liteLlmModelInfo,
-		requestyModelId,
-		requestyModelInfo,
-		togetherModelId,
-		fireworksModelId,
 		groqModelId,
 		groqModelInfo,
-		sapAiCoreModelId,
->>>>>>> c50fce81
+		actModeSapAiCoreModelId,
 
 		// Global state updates (27 keys)
 		awsRegion,
