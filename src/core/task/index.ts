import { setTimeout as setTimeoutPromise } from "node:timers/promises"
import { Anthropic } from "@anthropic-ai/sdk"
import { ApiHandler, buildApiHandler } from "@core/api"
import { ApiStream } from "@core/api/transform/stream"
import { parseAssistantMessageV2, ToolUseName } from "@core/assistant-message"
import { ContextManager } from "@core/context/context-management/ContextManager"
import { checkContextWindowExceededError } from "@core/context/context-management/context-error-handling"
import { getContextWindowInfo } from "@core/context/context-management/context-window-utils"
import { FileContextTracker } from "@core/context/context-tracking/FileContextTracker"
import { ModelContextTracker } from "@core/context/context-tracking/ModelContextTracker"
import {
	getGlobalClineRules,
	getLocalClineRules,
	refreshClineRulesToggles,
} from "@core/context/instructions/user-instructions/cline-rules"
import {
	getLocalCursorRules,
	getLocalWindsurfRules,
	refreshExternalRulesToggles,
} from "@core/context/instructions/user-instructions/external-rules"
import { sendPartialMessageEvent } from "@core/controller/ui/subscribeToPartialMessage"
import { sendRelinquishControlEvent } from "@core/controller/ui/subscribeToRelinquishControl"
import { ClineIgnoreController } from "@core/ignore/ClineIgnoreController"
import { parseMentions } from "@core/mentions"
import { summarizeTask } from "@core/prompts/contextManagement"
import { formatResponse } from "@core/prompts/responses"
import { parseSlashCommands } from "@core/slash-commands"
import {
	ensureRulesDirectoryExists,
	ensureTaskDirectoryExists,
	GlobalFileNames,
	getSavedApiConversationHistory,
	getSavedClineMessages,
} from "@core/storage/disk"
import CheckpointTracker from "@integrations/checkpoints/CheckpointTracker"
import { DiffViewProvider } from "@integrations/editor/DiffViewProvider"
import { formatContentBlockToMarkdown } from "@integrations/misc/export-markdown"
import { processFilesIntoText } from "@integrations/misc/extract-text"
import { showSystemNotification } from "@integrations/notifications"
import { TerminalManager } from "@integrations/terminal/TerminalManager"
import { BrowserSession } from "@services/browser/BrowserSession"
import { UrlContentFetcher } from "@services/browser/UrlContentFetcher"
import { listFiles } from "@services/glob/list-files"
import { Logger } from "@services/logging/Logger"
import { McpHub } from "@services/mcp/McpHub"
import { telemetryService } from "@services/posthog/PostHogClientProvider"
import { AutoApprovalSettings } from "@shared/AutoApprovalSettings"
import { ApiConfiguration } from "@shared/api"
import { findLast, findLastIndex } from "@shared/array"
import { BrowserSettings } from "@shared/BrowserSettings"
import { combineApiRequests } from "@shared/combineApiRequests"
import { combineCommandSequences } from "@shared/combineCommandSequences"
import { ClineApiReqCancelReason, ClineApiReqInfo, ClineAsk, ClineMessage, ClineSay } from "@shared/ExtensionMessage"
import { FocusChainSettings } from "@shared/FocusChainSettings"
import { getApiMetrics } from "@shared/getApiMetrics"
import { HistoryItem } from "@shared/HistoryItem"
import { DEFAULT_LANGUAGE_SETTINGS, getLanguageKey, LanguageDisplay } from "@shared/Languages"
import { convertClineMessageToProto } from "@shared/proto-conversions/cline-message"
import { Mode, OpenaiReasoningEffort } from "@shared/storage/types"
import { ClineAskResponse, ClineCheckpointRestore } from "@shared/WebviewMessage"
import { getGitRemoteUrls, getLatestGitCommitHash } from "@utils/git"
import { arePathsEqual, getDesktopDir } from "@utils/path"
import cloneDeep from "clone-deep"
import { execa } from "execa"
import pTimeout from "p-timeout"
import pWaitFor from "p-wait-for"
import * as path from "path"
import { ulid } from "ulid"
import * as vscode from "vscode"
import { buildSystemPrompt } from "@/core/prompts/system-prompt/build-system-prompt"
import { HostProvider } from "@/hosts/host-provider"
import { errorService } from "@/services/posthog/PostHogClientProvider"
import { ShowMessageType } from "@/shared/proto/index.host"
import { isInTestMode } from "../../services/test/TestMode"
import { ensureLocalClineDirExists } from "../context/instructions/user-instructions/rule-helpers"
import { refreshWorkflowToggles } from "../context/instructions/user-instructions/workflows"
import { Controller } from "../controller"
import { addUserInstructions } from "../prompts/system-prompt/user-instructions/addUserInstructions"
import { CacheService } from "../storage/CacheService"
import { FocusChainManager } from "./focus-chain"
import { MessageStateHandler } from "./message-state"
import { showChangedFilesDiff } from "./multifile-diff"
import { TaskState } from "./TaskState"
import { ToolExecutor } from "./ToolExecutor"
import { updateApiReqMsg } from "./utils"

export type ToolResponse = string | Array<Anthropic.TextBlockParam | Anthropic.ImageBlockParam>
type UserContent = Array<Anthropic.ContentBlockParam>

export class Task {
	// Core task variables
	readonly taskId: string
	readonly ulid: string
	private taskIsFavorited?: boolean
	private cwd: string

	taskState: TaskState

	// Task configuration
	private enableCheckpoints: boolean

	// Core dependencies
	private controller: Controller
	private mcpHub: McpHub

	// Service handlers
	api: ApiHandler
	terminalManager: TerminalManager
	private urlContentFetcher: UrlContentFetcher
	browserSession: BrowserSession
	contextManager: ContextManager
	private diffViewProvider: DiffViewProvider
	private checkpointTracker?: CheckpointTracker
	private clineIgnoreController: ClineIgnoreController
	private toolExecutor: ToolExecutor

	// Metadata tracking
	private fileContextTracker: FileContextTracker
	private modelContextTracker: ModelContextTracker

	// Focus Chain
	private FocusChainManager?: FocusChainManager

	// Context Management
	private useAutoCondense: boolean

	// Callbacks
	private updateTaskHistory: (historyItem: HistoryItem) => Promise<HistoryItem[]>
	private postStateToWebview: () => Promise<void>
	private reinitExistingTaskFromId: (taskId: string) => Promise<void>
	private cancelTask: () => Promise<void>

	// Cache service
	private cacheService: CacheService

	// User chat state
	autoApprovalSettings: AutoApprovalSettings
	browserSettings: BrowserSettings
	focusChainSettings: FocusChainSettings
	preferredLanguage: string
	openaiReasoningEffort: OpenaiReasoningEffort
	mode: Mode

	// Message and conversation state
	messageStateHandler: MessageStateHandler
	constructor(
		controller: Controller,
		mcpHub: McpHub,
		updateTaskHistory: (historyItem: HistoryItem) => Promise<HistoryItem[]>,
		postStateToWebview: () => Promise<void>,
		reinitExistingTaskFromId: (taskId: string) => Promise<void>,
		cancelTask: () => Promise<void>,
		apiConfiguration: ApiConfiguration,
		autoApprovalSettings: AutoApprovalSettings,
		browserSettings: BrowserSettings,
		focusChainSettings: FocusChainSettings,
		preferredLanguage: string,
		openaiReasoningEffort: OpenaiReasoningEffort,
		mode: Mode,
		strictPlanModeEnabled: boolean,
		useAutoCondense: boolean,
		shellIntegrationTimeout: number,
		terminalReuseEnabled: boolean,
		terminalOutputLineLimit: number,
		defaultTerminalProfile: string,
		enableCheckpointsSetting: boolean,
		cwd: string,
		cacheService: CacheService,
		task?: string,
		images?: string[],
		files?: string[],
		historyItem?: HistoryItem,
	) {
		this.taskState = new TaskState()
		this.controller = controller
		this.mcpHub = mcpHub
		this.updateTaskHistory = updateTaskHistory
		this.postStateToWebview = postStateToWebview
		this.reinitExistingTaskFromId = reinitExistingTaskFromId
		this.cancelTask = cancelTask
		this.clineIgnoreController = new ClineIgnoreController(cwd)

		// TODO(ae) this is a hack to replace the terminal manager for standalone,
		// until we have proper host bridge support for terminal execution. The
		// standaloneTerminalManager is defined in the vscode-impls and injected
		// during compilation of the standalone manager only, so this variable only
		// exists in that case
		if ((global as any).standaloneTerminalManager) {
			console.log("[DEBUG] Using vscode-impls.js terminal manager")
			this.terminalManager = (global as any).standaloneTerminalManager
		} else {
			console.log("[DEBUG] Using built in terminal manager")
			this.terminalManager = new TerminalManager()
		}
		this.terminalManager.setShellIntegrationTimeout(shellIntegrationTimeout)
		this.terminalManager.setTerminalReuseEnabled(terminalReuseEnabled ?? true)
		this.terminalManager.setTerminalOutputLineLimit(terminalOutputLineLimit)
		this.terminalManager.setDefaultTerminalProfile(defaultTerminalProfile)

		this.urlContentFetcher = new UrlContentFetcher(controller.context)
		this.browserSession = new BrowserSession(controller.context, browserSettings)
		this.contextManager = new ContextManager()
		this.diffViewProvider = HostProvider.get().createDiffViewProvider()
		this.autoApprovalSettings = autoApprovalSettings
		this.browserSettings = browserSettings
		this.focusChainSettings = focusChainSettings
		this.preferredLanguage = preferredLanguage
		this.openaiReasoningEffort = openaiReasoningEffort
		this.mode = mode
		this.enableCheckpoints = enableCheckpointsSetting
		this.cwd = cwd
		this.cacheService = cacheService
		this.useAutoCondense = useAutoCondense

		// Set up MCP notification callback for real-time notifications
		this.mcpHub.setNotificationCallback(async (serverName: string, _level: string, message: string) => {
			// Display notification in chat immediately
			await this.say("mcp_notification", `[${serverName}] ${message}`)
		})

		// Initialize taskId first
		if (historyItem) {
			this.taskId = historyItem.id
			this.ulid = historyItem.ulid ?? ulid()
			this.taskIsFavorited = historyItem.isFavorited
			this.taskState.conversationHistoryDeletedRange = historyItem.conversationHistoryDeletedRange
			if (historyItem.checkpointTrackerErrorMessage) {
				this.taskState.checkpointTrackerErrorMessage = historyItem.checkpointTrackerErrorMessage
			}
		} else if (task || images || files) {
			this.taskId = Date.now().toString()
			this.ulid = ulid()
		} else {
			throw new Error("Either historyItem or task/images must be provided")
		}

		this.messageStateHandler = new MessageStateHandler({
			context: controller.context,
			taskId: this.taskId,
			ulid: this.ulid,
			taskState: this.taskState,
			taskIsFavorited: this.taskIsFavorited,
			updateTaskHistory: this.updateTaskHistory,
		})

		// Initialize file context tracker
		this.fileContextTracker = new FileContextTracker(controller, this.taskId)
		this.modelContextTracker = new ModelContextTracker(controller.context, this.taskId)

		// Initialize focus chain manager only if enabled
		if (this.focusChainSettings.enabled) {
			this.FocusChainManager = new FocusChainManager({
				taskId: this.taskId,
				taskState: this.taskState,
				mode: this.mode,
				context: this.getContext(),
				cacheService: this.cacheService,
				postStateToWebview: this.postStateToWebview,
				say: this.say.bind(this),
				focusChainSettings: this.focusChainSettings,
			})
		}

		// Prepare effective API configuration
		const effectiveApiConfiguration: ApiConfiguration = {
			...apiConfiguration,
			ulid: this.ulid,
			onRetryAttempt: async (attempt: number, maxRetries: number, delay: number, error: any) => {
				const clineMessages = this.messageStateHandler.getClineMessages()
				const lastApiReqStartedIndex = findLastIndex(clineMessages, (m) => m.say === "api_req_started")
				if (lastApiReqStartedIndex !== -1) {
					try {
						const currentApiReqInfo: ClineApiReqInfo = JSON.parse(clineMessages[lastApiReqStartedIndex].text || "{}")
						currentApiReqInfo.retryStatus = {
							attempt: attempt, // attempt is already 1-indexed from retry.ts
							maxAttempts: maxRetries, // total attempts
							delaySec: Math.round(delay / 1000),
							errorSnippet: error?.message ? `${String(error.message).substring(0, 50)}...` : undefined,
						}
						// Clear previous cancelReason and streamingFailedMessage if we are retrying
						delete currentApiReqInfo.cancelReason
						delete currentApiReqInfo.streamingFailedMessage
						await this.messageStateHandler.updateClineMessage(lastApiReqStartedIndex, {
							text: JSON.stringify(currentApiReqInfo),
						})

						// Post the updated state to the webview so the UI reflects the retry attempt
						await this.postStateToWebview().catch((e) =>
							console.error("Error posting state to webview in onRetryAttempt:", e),
						)

						console.log(
							`[Task ${this.taskId}] API Auto-Retry Status Update: Attempt ${attempt}/${maxRetries}, Delay: ${delay}ms`,
						)
					} catch (e) {
						console.error(`[Task ${this.taskId}] Error updating api_req_started with retryStatus:`, e)
					}
				}
			},
		}

		const currentProvider = this.mode === "plan" ? apiConfiguration.planModeApiProvider : apiConfiguration.actModeApiProvider

		if (currentProvider === "openai" || currentProvider === "openai-native") {
			if (this.mode === "plan") {
				effectiveApiConfiguration.planModeReasoningEffort = this.openaiReasoningEffort
			} else {
				effectiveApiConfiguration.actModeReasoningEffort = this.openaiReasoningEffort
			}
		}

		// Now that ulid is initialized, we can build the API handler
		this.api = buildApiHandler(effectiveApiConfiguration, this.mode)

		// Set ulid on browserSession for telemetry tracking
		this.browserSession.setUlid(this.ulid)

		// Continue with task initialization
		if (historyItem) {
			this.resumeTaskFromHistory()
		} else if (task || images || files) {
			this.startTask(task, images, files)
		}

		// Set up focus chain file watcher (async, runs in background) only if focus chain is enabled
		if (this.FocusChainManager) {
			this.FocusChainManager.setupFocusChainFileWatcher().catch((error) => {
				console.error(`[Task ${this.taskId}] Failed to setup focus chain file watcher:`, error)
			})
		}

		// initialize telemetry
		if (historyItem) {
			// Open task from history
			telemetryService.captureTaskRestarted(this.ulid, currentProvider)
		} else {
			// New task started
			telemetryService.captureTaskCreated(this.ulid, currentProvider)
		}

		this.toolExecutor = new ToolExecutor(
			this.controller.context,
			this.taskState,
			this.messageStateHandler,
			this.api,
			this.urlContentFetcher,
			this.browserSession,
			this.diffViewProvider,
			this.mcpHub,
			this.fileContextTracker,
			this.clineIgnoreController,
			this.contextManager,
			this.cacheService,
			this.autoApprovalSettings,
			this.browserSettings,
			this.focusChainSettings,
			cwd,
			this.taskId,
			this.ulid,
			this.mode,
			strictPlanModeEnabled,
			this.say.bind(this),
			this.ask.bind(this),
			this.saveCheckpoint.bind(this),
			this.sayAndCreateMissingParamError.bind(this),
			this.removeLastPartialMessageIfExistsWithType.bind(this),
			this.executeCommandTool.bind(this),
			this.doesLatestTaskCompletionHaveNewChanges.bind(this),
			this.FocusChainManager?.updateFCListFromToolResponse.bind(this.FocusChainManager) || (async () => {}),
		)
	}

	public updateMode(mode: Mode): void {
		this.mode = mode
		this.toolExecutor.updateMode(mode)
		if (this.FocusChainManager) {
			this.FocusChainManager.updateMode(mode)
		}
	}

	public updateStrictPlanMode(strictPlanModeEnabled: boolean): void {
		this.toolExecutor.updateStrictPlanModeEnabled(strictPlanModeEnabled)
	}

	public updateUseAutoCondense(useAutoCondense: boolean): void {
		this.useAutoCondense = useAutoCondense
	}

	// While a task is ref'd by a controller, it will always have access to the extension context
	// This error is thrown if the controller derefs the task after e.g., aborting the task
	private getContext(): vscode.ExtensionContext {
		const context = this.controller.context
		if (!context) {
			throw new Error("Unable to access extension context")
		}
		return context
	}

	/**
	 * Updates the auto approval settings for this task
	 */
	public updateAutoApprovalSettings(settings: AutoApprovalSettings): void {
		// Check if maxRequests changed
		const maxRequestsChanged = this.autoApprovalSettings.maxRequests !== settings.maxRequests

		// Update the settings
		this.autoApprovalSettings = settings
		this.toolExecutor.updateAutoApprovalSettings(settings)

		// Reset counter if max requests limit changed
		if (maxRequestsChanged) {
			this.taskState.consecutiveAutoApprovedRequestsCount = 0
		}
	}

	async restoreCheckpoint(messageTs: number, restoreType: ClineCheckpointRestore, offset?: number) {
		const clineMessages = this.messageStateHandler.getClineMessages()
		const messageIndex = clineMessages.findIndex((m) => m.ts === messageTs) - (offset || 0)
		// Find the last message before messageIndex that has a lastCheckpointHash
		const lastHashIndex = findLastIndex(clineMessages.slice(0, messageIndex), (m) => m.lastCheckpointHash !== undefined)
		const message = clineMessages[messageIndex]
		const lastMessageWithHash = clineMessages[lastHashIndex]

		if (!message) {
			console.error("Message not found", clineMessages)
			return
		}

		let didWorkspaceRestoreFail = false

		switch (restoreType) {
			case "task":
				break
			case "taskAndWorkspace":
			case "workspace":
				if (!this.enableCheckpoints) {
					HostProvider.window.showMessage({
						type: ShowMessageType.ERROR,
						message: "Checkpoints are disabled in settings.",
					})
					didWorkspaceRestoreFail = true
					break
				}

				if (!this.checkpointTracker && !this.taskState.checkpointTrackerErrorMessage) {
					try {
						this.checkpointTracker = await CheckpointTracker.create(
							this.taskId,
							this.controller.context.globalStorageUri.fsPath,
							this.enableCheckpoints,
						)
						this.messageStateHandler.setCheckpointTracker(this.checkpointTracker)
					} catch (error) {
						const errorMessage = error instanceof Error ? error.message : "Unknown error"
						console.error("Failed to initialize checkpoint tracker:", errorMessage)
						this.taskState.checkpointTrackerErrorMessage = errorMessage
						await this.postStateToWebview()
						HostProvider.window.showMessage({
							type: ShowMessageType.ERROR,
							message: errorMessage,
						})
						didWorkspaceRestoreFail = true
					}
				}
				if (message.lastCheckpointHash && this.checkpointTracker) {
					try {
						await this.checkpointTracker.resetHead(message.lastCheckpointHash)
					} catch (error) {
						const errorMessage = error instanceof Error ? error.message : "Unknown error"
						HostProvider.window.showMessage({
							type: ShowMessageType.ERROR,
							message: "Failed to restore checkpoint: " + errorMessage,
						})
						didWorkspaceRestoreFail = true
					}
				} else if (offset && lastMessageWithHash.lastCheckpointHash && this.checkpointTracker) {
					try {
						await this.checkpointTracker.resetHead(lastMessageWithHash.lastCheckpointHash)
					} catch (error) {
						const errorMessage = error instanceof Error ? error.message : "Unknown error"
						HostProvider.window.showMessage({
							type: ShowMessageType.ERROR,
							message: "Failed to restore offsetcheckpoint: " + errorMessage,
						})
						didWorkspaceRestoreFail = true
					}
				} else if (!offset && lastMessageWithHash.lastCheckpointHash && this.checkpointTracker) {
					// Fallback: restore to most recent checkpoint when target message has no checkpoint hash
					console.warn(`Message ${messageTs} has no checkpoint hash, falling back to previous checkpoint`)
					try {
						await this.checkpointTracker.resetHead(lastMessageWithHash.lastCheckpointHash)
					} catch (error) {
						const errorMessage = error instanceof Error ? error.message : "Unknown error"
						HostProvider.window.showMessage({
							type: ShowMessageType.ERROR,
							message: "Failed to restore checkpoint: " + errorMessage,
						})
						didWorkspaceRestoreFail = true
					}
				} else {
					HostProvider.window.showMessage({
						type: ShowMessageType.ERROR,
						message: "Failed to restore checkpoint",
					})
				}
				break
		}

		if (!didWorkspaceRestoreFail) {
			switch (restoreType) {
				case "task":
				case "taskAndWorkspace": {
					this.taskState.conversationHistoryDeletedRange = message.conversationHistoryDeletedRange
					const apiConversationHistory = this.messageStateHandler.getApiConversationHistory()
					const newConversationHistory = apiConversationHistory.slice(0, (message.conversationHistoryIndex || 0) + 2) // +1 since this index corresponds to the last user message, and another +1 since slice end index is exclusive
					await this.messageStateHandler.overwriteApiConversationHistory(newConversationHistory)

					// update the context history state
					await this.contextManager.truncateContextHistory(
						message.ts,
						await ensureTaskDirectoryExists(this.getContext(), this.taskId),
					)

					// aggregate deleted api reqs info so we don't lose costs/tokens
					const clineMessages = this.messageStateHandler.getClineMessages()
					const deletedMessages = clineMessages.slice(messageIndex + 1)
					const deletedApiReqsMetrics = getApiMetrics(combineApiRequests(combineCommandSequences(deletedMessages)))

					// Detect files edited after this message timestamp for file context warning
					// Only needed for task-only restores when a user edits a message or restores the task context, but not the files.
					if (restoreType === "task") {
						const filesEditedAfterMessage = await this.fileContextTracker.detectFilesEditedAfterMessage(
							messageTs,
							deletedMessages,
						)
						if (filesEditedAfterMessage.length > 0) {
							await this.fileContextTracker.storePendingFileContextWarning(filesEditedAfterMessage)
						}
					}

					const newClineMessages = clineMessages.slice(0, messageIndex + 1)
					await this.messageStateHandler.overwriteClineMessages(newClineMessages) // calls saveClineMessages which saves historyItem

					await this.say(
						"deleted_api_reqs",
						JSON.stringify({
							tokensIn: deletedApiReqsMetrics.totalTokensIn,
							tokensOut: deletedApiReqsMetrics.totalTokensOut,
							cacheWrites: deletedApiReqsMetrics.totalCacheWrites,
							cacheReads: deletedApiReqsMetrics.totalCacheReads,
							cost: deletedApiReqsMetrics.totalCost,
						} satisfies ClineApiReqInfo),
					)
					break
				}
				case "workspace":
					break
			}

			switch (restoreType) {
				case "task":
					HostProvider.window.showMessage({
						type: ShowMessageType.INFORMATION,
						message: "Task messages have been restored to the checkpoint",
					})
					break
				case "workspace":
					HostProvider.window.showMessage({
						type: ShowMessageType.INFORMATION,
						message: "Workspace files have been restored to the checkpoint",
					})
					break
				case "taskAndWorkspace":
					HostProvider.window.showMessage({
						type: ShowMessageType.INFORMATION,
						message: "Task and workspace have been restored to the checkpoint",
					})
					break
			}

			if (restoreType !== "task") {
				// Set isCheckpointCheckedOut flag on the message
				// Find all checkpoint messages before this one
				const checkpointMessages = this.messageStateHandler
					.getClineMessages()
					.filter((m) => m.say === "checkpoint_created")
				const currentMessageIndex = checkpointMessages.findIndex((m) => m.ts === messageTs)

				// Set isCheckpointCheckedOut to false for all checkpoint messages
				checkpointMessages.forEach((m, i) => {
					m.isCheckpointCheckedOut = i === currentMessageIndex
				})
			}

			await this.messageStateHandler.saveClineMessagesAndUpdateHistory()

			this.cancelTask() // the task is already cancelled by the provider beforehand, but we need to re-init to get the updated messages
		} else {
			sendRelinquishControlEvent()
		}
	}

	async presentMultifileDiff(messageTs: number, seeNewChangesSinceLastTaskCompletion: boolean) {
		try {
			if (!this.enableCheckpoints) {
				HostProvider.window.showMessage({
					type: ShowMessageType.INFORMATION,
					message: "Checkpoints are disabled in settings. Cannot show diff.",
				})
				return
			}
			// TODO: handle if this is called from outside original workspace, in which case we need to
			// show user error message we can't show diff outside of workspace?
			if (!this.checkpointTracker && !this.taskState.checkpointTrackerErrorMessage) {
				try {
					this.checkpointTracker = await CheckpointTracker.create(
						this.taskId,
						this.controller.context.globalStorageUri.fsPath,
						this.enableCheckpoints,
					)
					this.messageStateHandler.setCheckpointTracker(this.checkpointTracker)
				} catch (error) {
					console.error("Failed to initialize checkpoint tracker:", error)
					const errorMessage = error instanceof Error ? error.message : "Unknown error"
					this.taskState.checkpointTrackerErrorMessage = errorMessage
					await this.postStateToWebview()
					HostProvider.window.showMessage({
						type: ShowMessageType.ERROR,
						message: errorMessage,
					})
					return
				}
			}
			if (!this.checkpointTracker) {
				return
			}

			showChangedFilesDiff(
				this.messageStateHandler,
				this.checkpointTracker,
				messageTs,
				seeNewChangesSinceLastTaskCompletion,
			)
		} finally {
			sendRelinquishControlEvent()
		}
	}

	async doesLatestTaskCompletionHaveNewChanges() {
		if (!this.enableCheckpoints) {
			return false
		}

		const clineMessages = this.messageStateHandler.getClineMessages()
		const messageIndex = findLastIndex(clineMessages, (m) => m.say === "completion_result")
		const message = clineMessages[messageIndex]
		if (!message) {
			console.error("Completion message not found")
			return false
		}
		const hash = message.lastCheckpointHash
		if (!hash) {
			console.error("No checkpoint hash found")
			return false
		}

		if (this.enableCheckpoints && !this.checkpointTracker && !this.taskState.checkpointTrackerErrorMessage) {
			try {
				this.checkpointTracker = await CheckpointTracker.create(
					this.taskId,
					this.controller.context.globalStorageUri.fsPath,
					this.enableCheckpoints,
				)
				this.messageStateHandler.setCheckpointTracker(this.checkpointTracker)
			} catch (error) {
				const errorMessage = error instanceof Error ? error.message : "Unknown error"
				console.error("Failed to initialize checkpoint tracker:", errorMessage)
				return false
			}
		}

		// Get last task completed
		const lastTaskCompletedMessage = findLast(
			this.messageStateHandler.getClineMessages().slice(0, messageIndex),
			(m) => m.say === "completion_result",
		)

		try {
			// Get last task completed
			const lastTaskCompletedMessageCheckpointHash = lastTaskCompletedMessage?.lastCheckpointHash // ask is only used to relinquish control, its the last say we care about
			// if undefined, then we get diff from beginning of git
			// if (!lastTaskCompletedMessage) {
			// 	console.error("No previous task completion message found")
			// 	return
			// }
			// This value *should* always exist
			const firstCheckpointMessageCheckpointHash = this.messageStateHandler
				.getClineMessages()
				.find((m) => m.say === "checkpoint_created")?.lastCheckpointHash

			const previousCheckpointHash = lastTaskCompletedMessageCheckpointHash || firstCheckpointMessageCheckpointHash // either use the diff between the first checkpoint and the task completion, or the diff between the latest two task completions

			if (!previousCheckpointHash) {
				return false
			}

			// Get count of changed files between current state and commit
			const changedFilesCount = (await this.checkpointTracker?.getDiffCount(previousCheckpointHash, hash)) || 0
			if (changedFilesCount > 0) {
				return true
			}
		} catch (error) {
			console.error("Failed to get diff set:", error)
			return false
		}

		return false
	}

	// Communicate with webview

	// partial has three valid states true (partial message), false (completion of partial message), undefined (individual complete message)
	async ask(
		type: ClineAsk,
		text?: string,
		partial?: boolean,
	): Promise<{
		response: ClineAskResponse
		text?: string
		images?: string[]
		files?: string[]
		askTs?: number
	}> {
		// If this Cline instance was aborted by the provider, then the only thing keeping us alive is a promise still running in the background, in which case we don't want to send its result to the webview as it is attached to a new instance of Cline now. So we can safely ignore the result of any active promises, and this class will be deallocated. (Although we set Cline = undefined in provider, that simply removes the reference to this instance, but the instance is still alive until this promise resolves or rejects.)
		if (this.taskState.abort) {
			throw new Error("Cline instance aborted")
		}
		let askTs: number
		if (partial !== undefined) {
			const clineMessages = this.messageStateHandler.getClineMessages()
			const lastMessage = clineMessages.at(-1)
			const lastMessageIndex = clineMessages.length - 1

			const isUpdatingPreviousPartial =
				lastMessage && lastMessage.partial && lastMessage.type === "ask" && lastMessage.ask === type
			if (partial) {
				if (isUpdatingPreviousPartial) {
					// existing partial message, so update it
					await this.messageStateHandler.updateClineMessage(lastMessageIndex, {
						text,
						partial,
					})
					// todo be more efficient about saving and posting only new data or one whole message at a time so ignore partial for saves, and only post parts of partial message instead of whole array in new listener
					// await this.saveClineMessagesAndUpdateHistory()
					// await this.postStateToWebview()
					const protoMessage = convertClineMessageToProto(lastMessage)
					await sendPartialMessageEvent(protoMessage)
					throw new Error("Current ask promise was ignored 1")
				} else {
					// this is a new partial message, so add it with partial state
					// this.askResponse = undefined
					// this.askResponseText = undefined
					// this.askResponseImages = undefined
					askTs = Date.now()
					this.taskState.lastMessageTs = askTs
					await this.messageStateHandler.addToClineMessages({
						ts: askTs,
						type: "ask",
						ask: type,
						text,
						partial,
					})
					await this.postStateToWebview()
					throw new Error("Current ask promise was ignored 2")
				}
			} else {
				// partial=false means its a complete version of a previously partial message
				if (isUpdatingPreviousPartial) {
					// this is the complete version of a previously partial message, so replace the partial with the complete version
					this.taskState.askResponse = undefined
					this.taskState.askResponseText = undefined
					this.taskState.askResponseImages = undefined
					this.taskState.askResponseFiles = undefined

					/*
					Bug for the history books:
					In the webview we use the ts as the chatrow key for the virtuoso list. Since we would update this ts right at the end of streaming, it would cause the view to flicker. The key prop has to be stable otherwise react has trouble reconciling items between renders, causing unmounting and remounting of components (flickering).
					The lesson here is if you see flickering when rendering lists, it's likely because the key prop is not stable.
					So in this case we must make sure that the message ts is never altered after first setting it.
					*/
					askTs = lastMessage.ts
					this.taskState.lastMessageTs = askTs
					// lastMessage.ts = askTs
					await this.messageStateHandler.updateClineMessage(lastMessageIndex, {
						text,
						partial: false,
					})
					// await this.postStateToWebview()
					const protoMessage = convertClineMessageToProto(lastMessage)
					await sendPartialMessageEvent(protoMessage)
				} else {
					// this is a new partial=false message, so add it like normal
					this.taskState.askResponse = undefined
					this.taskState.askResponseText = undefined
					this.taskState.askResponseImages = undefined
					this.taskState.askResponseFiles = undefined
					askTs = Date.now()
					this.taskState.lastMessageTs = askTs
					await this.messageStateHandler.addToClineMessages({
						ts: askTs,
						type: "ask",
						ask: type,
						text,
					})
					await this.postStateToWebview()
				}
			}
		} else {
			// this is a new non-partial message, so add it like normal
			// const lastMessage = this.clineMessages.at(-1)
			this.taskState.askResponse = undefined
			this.taskState.askResponseText = undefined
			this.taskState.askResponseImages = undefined
			this.taskState.askResponseFiles = undefined
			askTs = Date.now()
			this.taskState.lastMessageTs = askTs
			await this.messageStateHandler.addToClineMessages({
				ts: askTs,
				type: "ask",
				ask: type,
				text,
			})
			await this.postStateToWebview()
		}

		await pWaitFor(() => this.taskState.askResponse !== undefined || this.taskState.lastMessageTs !== askTs, {
			interval: 100,
		})
		if (this.taskState.lastMessageTs !== askTs) {
			throw new Error("Current ask promise was ignored") // could happen if we send multiple asks in a row i.e. with command_output. It's important that when we know an ask could fail, it is handled gracefully
		}
		const result = {
			response: this.taskState.askResponse!,
			text: this.taskState.askResponseText,
			images: this.taskState.askResponseImages,
			files: this.taskState.askResponseFiles,
		}
		this.taskState.askResponse = undefined
		this.taskState.askResponseText = undefined
		this.taskState.askResponseImages = undefined
		this.taskState.askResponseFiles = undefined
		return result
	}

	async handleWebviewAskResponse(askResponse: ClineAskResponse, text?: string, images?: string[], files?: string[]) {
		this.taskState.askResponse = askResponse
		this.taskState.askResponseText = text
		this.taskState.askResponseImages = images
		this.taskState.askResponseFiles = files
	}

	async say(type: ClineSay, text?: string, images?: string[], files?: string[], partial?: boolean): Promise<undefined> {
		if (this.taskState.abort) {
			throw new Error("Cline instance aborted")
		}

		if (partial !== undefined) {
			const lastMessage = this.messageStateHandler.getClineMessages().at(-1)
			const isUpdatingPreviousPartial =
				lastMessage && lastMessage.partial && lastMessage.type === "say" && lastMessage.say === type
			if (partial) {
				if (isUpdatingPreviousPartial) {
					// existing partial message, so update it
					lastMessage.text = text
					lastMessage.images = images
					lastMessage.files = files
					lastMessage.partial = partial
					const protoMessage = convertClineMessageToProto(lastMessage)
					await sendPartialMessageEvent(protoMessage)
				} else {
					// this is a new partial message, so add it with partial state
					const sayTs = Date.now()
					this.taskState.lastMessageTs = sayTs
					await this.messageStateHandler.addToClineMessages({
						ts: sayTs,
						type: "say",
						say: type,
						text,
						images,
						files,
						partial,
					})
					await this.postStateToWebview()
				}
			} else {
				// partial=false means its a complete version of a previously partial message
				if (isUpdatingPreviousPartial) {
					// this is the complete version of a previously partial message, so replace the partial with the complete version
					this.taskState.lastMessageTs = lastMessage.ts
					// lastMessage.ts = sayTs
					lastMessage.text = text
					lastMessage.images = images
					lastMessage.files = files // Ensure files is updated
					lastMessage.partial = false

					// instead of streaming partialMessage events, we do a save and post like normal to persist to disk
					await this.messageStateHandler.saveClineMessagesAndUpdateHistory()
					// await this.postStateToWebview()
					const protoMessage = convertClineMessageToProto(lastMessage)
					await sendPartialMessageEvent(protoMessage) // more performant than an entire postStateToWebview
				} else {
					// this is a new partial=false message, so add it like normal
					const sayTs = Date.now()
					this.taskState.lastMessageTs = sayTs
					await this.messageStateHandler.addToClineMessages({
						ts: sayTs,
						type: "say",
						say: type,
						text,
						images,
						files,
					})
					await this.postStateToWebview()
				}
			}
		} else {
			// this is a new non-partial message, so add it like normal
			const sayTs = Date.now()
			this.taskState.lastMessageTs = sayTs
			await this.messageStateHandler.addToClineMessages({
				ts: sayTs,
				type: "say",
				say: type,
				text,
				images,
				files,
			})
			await this.postStateToWebview()
		}
	}

	async sayAndCreateMissingParamError(toolName: ToolUseName, paramName: string, relPath?: string) {
		await this.say(
			"error",
			`Cline tried to use ${toolName}${
				relPath ? ` for '${relPath.toPosix()}'` : ""
			} without value for required parameter '${paramName}'. Retrying...`,
		)
		return formatResponse.toolError(formatResponse.missingToolParameterError(paramName))
	}

	async removeLastPartialMessageIfExistsWithType(type: "ask" | "say", askOrSay: ClineAsk | ClineSay) {
		const clineMessages = this.messageStateHandler.getClineMessages()
		const lastMessage = clineMessages.at(-1)
		if (lastMessage?.partial && lastMessage.type === type && (lastMessage.ask === askOrSay || lastMessage.say === askOrSay)) {
			this.messageStateHandler.setClineMessages(clineMessages.slice(0, -1))
			await this.messageStateHandler.saveClineMessagesAndUpdateHistory()
		}
	}

	// Task lifecycle

	private async startTask(task?: string, images?: string[], files?: string[]): Promise<void> {
		try {
			await this.clineIgnoreController.initialize()
		} catch (error) {
			console.error("Failed to initialize ClineIgnoreController:", error)
			// Optionally, inform the user or handle the error appropriately
		}
		// conversationHistory (for API) and clineMessages (for webview) need to be in sync
		// if the extension process were killed, then on restart the clineMessages might not be empty, so we need to set it to [] when we create a new Cline client (otherwise webview would show stale messages from previous session)
		this.messageStateHandler.setClineMessages([])
		this.messageStateHandler.setApiConversationHistory([])

		await this.postStateToWebview()

		await this.say("text", task, images, files)

		this.taskState.isInitialized = true

		const imageBlocks: Anthropic.ImageBlockParam[] = formatResponse.imageBlocks(images)

		const userContent: UserContent = [
			{
				type: "text",
				text: `<task>\n${task}\n</task>`,
			},
			...imageBlocks,
		]

		if (files && files.length > 0) {
			const fileContentString = await processFilesIntoText(files)
			if (fileContentString) {
				userContent.push({
					type: "text",
					text: fileContentString,
				})
			}
		}

		await this.initiateTaskLoop(userContent)
	}

	private async resumeTaskFromHistory() {
		try {
			await this.clineIgnoreController.initialize()
		} catch (error) {
			console.error("Failed to initialize ClineIgnoreController:", error)
			// Optionally, inform the user or handle the error appropriately
		}
		// UPDATE: we don't need this anymore since most tasks are now created with checkpoints enabled
		// right now we let users init checkpoints for old tasks, assuming they're continuing them from the same workspace (which we never tied to tasks, so no way for us to know if it's opened in the right workspace)
		// const doesShadowGitExist = await CheckpointTracker.doesShadowGitExist(this.taskId, this.controllerRef.deref())
		// if (!doesShadowGitExist) {
		// 	this.checkpointTrackerErrorMessage = "Checkpoints are only available for new tasks"
		// }

		const savedClineMessages = await getSavedClineMessages(this.getContext(), this.taskId)

		// Remove any resume messages that may have been added before
		const lastRelevantMessageIndex = findLastIndex(
			savedClineMessages,
			(m) => !(m.ask === "resume_task" || m.ask === "resume_completed_task"),
		)
		if (lastRelevantMessageIndex !== -1) {
			savedClineMessages.splice(lastRelevantMessageIndex + 1)
		}

		// since we don't use api_req_finished anymore, we need to check if the last api_req_started has a cost value, if it doesn't and no cancellation reason to present, then we remove it since it indicates an api request without any partial content streamed
		const lastApiReqStartedIndex = findLastIndex(savedClineMessages, (m) => m.type === "say" && m.say === "api_req_started")
		if (lastApiReqStartedIndex !== -1) {
			const lastApiReqStarted = savedClineMessages[lastApiReqStartedIndex]
			const { cost, cancelReason }: ClineApiReqInfo = JSON.parse(lastApiReqStarted.text || "{}")
			if (cost === undefined && cancelReason === undefined) {
				savedClineMessages.splice(lastApiReqStartedIndex, 1)
			}
		}

		await this.messageStateHandler.overwriteClineMessages(savedClineMessages)
		this.messageStateHandler.setClineMessages(await getSavedClineMessages(this.getContext(), this.taskId))

		// Now present the cline messages to the user and ask if they want to resume (NOTE: we ran into a bug before where the apiconversationhistory wouldn't be initialized when opening a old task, and it was because we were waiting for resume)
		// This is important in case the user deletes messages without resuming the task first
		const context = this.getContext()
		const savedApiConversationHistory = await getSavedApiConversationHistory(context, this.taskId)
		this.messageStateHandler.setApiConversationHistory(savedApiConversationHistory)

		// load the context history state

		const _taskDir = await ensureTaskDirectoryExists(context, this.taskId)
		await this.contextManager.initializeContextHistory(await ensureTaskDirectoryExists(this.getContext(), this.taskId))

		const lastClineMessage = this.messageStateHandler
			.getClineMessages()
			.slice()
			.reverse()
			.find((m) => !(m.ask === "resume_task" || m.ask === "resume_completed_task")) // could be multiple resume tasks

		let askType: ClineAsk
		if (lastClineMessage?.ask === "completion_result") {
			askType = "resume_completed_task"
		} else {
			askType = "resume_task"
		}

		this.taskState.isInitialized = true

		const { response, text, images, files } = await this.ask(askType) // calls poststatetowebview
		let responseText: string | undefined
		let responseImages: string[] | undefined
		let responseFiles: string[] | undefined
		if (response === "messageResponse") {
			await this.say("user_feedback", text, images, files)
			if (!this.taskState.checkpointTrackerErrorMessage?.includes("Checkpoints initialization timed out.")) {
				await this.saveCheckpoint()
			}
			responseText = text
			responseImages = images
			responseFiles = files
		}

		// need to make sure that the api conversation history can be resumed by the api, even if it goes out of sync with cline messages

		const existingApiConversationHistory: Anthropic.Messages.MessageParam[] = await getSavedApiConversationHistory(
			this.getContext(),
			this.taskId,
		)

		// Remove the last user message so we can update it with the resume message
		let modifiedOldUserContent: UserContent // either the last message if its user message, or the user message before the last (assistant) message
		let modifiedApiConversationHistory: Anthropic.Messages.MessageParam[] // need to remove the last user message to replace with new modified user message
		if (existingApiConversationHistory.length > 0) {
			const lastMessage = existingApiConversationHistory[existingApiConversationHistory.length - 1]
			if (lastMessage.role === "assistant") {
				modifiedApiConversationHistory = [...existingApiConversationHistory]
				modifiedOldUserContent = []
			} else if (lastMessage.role === "user") {
				const existingUserContent: UserContent = Array.isArray(lastMessage.content)
					? lastMessage.content
					: [{ type: "text", text: lastMessage.content }]
				modifiedApiConversationHistory = existingApiConversationHistory.slice(0, -1)
				modifiedOldUserContent = [...existingUserContent]
			} else {
				throw new Error("Unexpected: Last message is not a user or assistant message")
			}
		} else {
			throw new Error("Unexpected: No existing API conversation history")
		}

		const newUserContent: UserContent = [...modifiedOldUserContent]

		const agoText = (() => {
			const timestamp = lastClineMessage?.ts ?? Date.now()
			const now = Date.now()
			const diff = now - timestamp
			const minutes = Math.floor(diff / 60000)
			const hours = Math.floor(minutes / 60)
			const days = Math.floor(hours / 24)

			if (days > 0) {
				return `${days} day${days > 1 ? "s" : ""} ago`
			}
			if (hours > 0) {
				return `${hours} hour${hours > 1 ? "s" : ""} ago`
			}
			if (minutes > 0) {
				return `${minutes} minute${minutes > 1 ? "s" : ""} ago`
			}
			return "just now"
		})()

		const wasRecent = lastClineMessage?.ts && Date.now() - lastClineMessage.ts < 30_000

		// Check if there are pending file context warnings before calling taskResumption
		const pendingContextWarning = await this.fileContextTracker.retrieveAndClearPendingFileContextWarning()
		const hasPendingFileContextWarnings = pendingContextWarning && pendingContextWarning.length > 0

		const [taskResumptionMessage, userResponseMessage] = formatResponse.taskResumption(
			this.mode === "plan" ? "plan" : "act",
			agoText,
			this.cwd,
			wasRecent,
			responseText,
			hasPendingFileContextWarnings,
		)

		if (taskResumptionMessage !== "") {
			newUserContent.push({
				type: "text",
				text: taskResumptionMessage,
			})
		}

		if (userResponseMessage !== "") {
			newUserContent.push({
				type: "text",
				text: userResponseMessage,
			})
		}

		if (responseImages && responseImages.length > 0) {
			newUserContent.push(...formatResponse.imageBlocks(responseImages))
		}

		if (responseFiles && responseFiles.length > 0) {
			const fileContentString = await processFilesIntoText(responseFiles)
			if (fileContentString) {
				newUserContent.push({
					type: "text",
					text: fileContentString,
				})
			}
		}

		// Inject file context warning if there were pending warnings from message editing
		if (pendingContextWarning && pendingContextWarning.length > 0) {
			const fileContextWarning = formatResponse.fileContextWarning(pendingContextWarning)
			newUserContent.push({
				type: "text",
				text: fileContextWarning,
			})
		}

		await this.messageStateHandler.overwriteApiConversationHistory(modifiedApiConversationHistory)
		await this.initiateTaskLoop(newUserContent)
	}

	private async initiateTaskLoop(userContent: UserContent): Promise<void> {
		let nextUserContent = userContent
		let includeFileDetails = true
		while (!this.taskState.abort) {
			const didEndLoop = await this.recursivelyMakeClineRequests(nextUserContent, includeFileDetails)
			includeFileDetails = false // we only need file details the first time

			//  The way this agentic loop works is that cline will be given a task that he then calls tools to complete. unless there's an attempt_completion call, we keep responding back to him with his tool's responses until he either attempt_completion or does not use anymore tools. If he does not use anymore tools, we ask him to consider if he's completed the task and then call attempt_completion, otherwise proceed with completing the task.
			// There is a MAX_REQUESTS_PER_TASK limit to prevent infinite requests, but Cline is prompted to finish the task as efficiently as he can.

			//const totalCost = this.calculateApiCost(totalInputTokens, totalOutputTokens)
			if (didEndLoop) {
				// For now a task never 'completes'. This will only happen if the user hits max requests and denies resetting the count.
				//this.say("task_completed", `Task completed. Total API usage cost: ${totalCost}`)
				break
			} else {
				// this.say(
				// 	"tool",
				// 	"Cline responded with only text blocks but has not called attempt_completion yet. Forcing him to continue with task..."
				// )
				nextUserContent = [
					{
						type: "text",
						text: formatResponse.noToolsUsed(),
					},
				]
				this.taskState.consecutiveMistakeCount++
			}
		}
	}

	async abortTask() {
		// Check for incomplete progress before aborting
		if (this.FocusChainManager) {
			this.FocusChainManager.checkIncompleteProgressOnCompletion()
		}

		this.taskState.abort = true // will stop any autonomously running promises
		this.terminalManager.disposeAll()
		this.urlContentFetcher.closeBrowser()
		await this.browserSession.dispose()
		this.clineIgnoreController.dispose()
		this.fileContextTracker.dispose()
		// need to await for when we want to make sure directories/files are reverted before
		// re-starting the task from a checkpoint
		await this.diffViewProvider.revertChanges()
		// Clear the notification callback when task is aborted
		this.mcpHub.clearNotificationCallback()
		if (this.FocusChainManager) {
			this.FocusChainManager.dispose()
		}
	}

	// Checkpoints

	async saveCheckpoint(isAttemptCompletionMessage: boolean = false) {
		if (
			!this.enableCheckpoints ||
			this.taskState.checkpointTrackerErrorMessage?.includes("Checkpoints initialization timed out.")
		) {
			// If checkpoints are disabled or previously encountered a timeout error, do nothing.
			return
		}
		// Set isCheckpointCheckedOut to false for all checkpoint_created messages
		this.messageStateHandler.getClineMessages().forEach((message) => {
			if (message.say === "checkpoint_created") {
				message.isCheckpointCheckedOut = false
			}
		})

		if (!isAttemptCompletionMessage) {
			// ensure we aren't creating a duplicate checkpoint
			const lastMessage = this.messageStateHandler.getClineMessages().at(-1)
			if (lastMessage?.say === "checkpoint_created") {
				return
			}

			// Initialize checkpoint tracker if it doesn't exist
			if (!this.checkpointTracker && !this.taskState.checkpointTrackerErrorMessage) {
				try {
					this.checkpointTracker = await CheckpointTracker.create(
						this.taskId,
						this.controller.context.globalStorageUri.fsPath,
						this.enableCheckpoints,
					)
				} catch (error) {
					const errorMessage = error instanceof Error ? error.message : "Unknown error"
					console.error("Failed to initialize checkpoint tracker:", errorMessage)
					this.taskState.checkpointTrackerErrorMessage = errorMessage
					await this.postStateToWebview()
					return
				}
			}

			// Create a checkpoint commit and update clineMessages with a commitHash
			if (this.checkpointTracker) {
				// We are letting this run in a non-blocking way so that the UI doesn't freeze when creating checkpoints.
				// We show that a checkpoint is created in the chatview, then in the background run the git operation (which can take multiple seconds for large shadow git repos), and once that's been completed update the previous checkpoint message with the newly created hash to be associated with.
				// NOTE: the attempt completion flow is different in that it requires the latest checkpoint hash to be present before determining if it can present the 'see new changes' button. In ToolExecutor, when we call saveCheckpoint(true), we must make sure that the checkpoint hash is present in the last completion_result message before returning, since it is always followed by a addNewChangesFlagToLastCompletionResultMessage(), which calls doesLatestTaskCompletionHaveNewChanges() that uses the latest message hash to determine if there any changes since the last attempt_completion checkpoint.
				await this.say("checkpoint_created")
				this.checkpointTracker.commit().then(async (commitHash) => {
					if (commitHash) {
						const lastCheckpointMessageIndex = findLastIndex(
							this.messageStateHandler.getClineMessages(),
							(m) => m.say === "checkpoint_created",
						)
						if (lastCheckpointMessageIndex !== -1) {
							await this.messageStateHandler.updateClineMessage(lastCheckpointMessageIndex, {
								lastCheckpointHash: commitHash,
							})
						}
					}
				})
			} // silently fails for now

			//
		} else {
			// attempt completion requires checkpoint to be sync so that we can present button after attempt_completion
			// Check if checkpoint tracker exists, if not, create it. Skip if there was a previous checkpoints initialization timeout error.
			if (
				!this.checkpointTracker &&
				!this.taskState.checkpointTrackerErrorMessage?.includes("Checkpoints initialization timed out.")
			) {
				try {
					this.checkpointTracker = await CheckpointTracker.create(
						this.taskId,
						this.controller.context.globalStorageUri.fsPath,
						this.enableCheckpoints,
					)
					this.messageStateHandler.setCheckpointTracker(this.checkpointTracker)
				} catch (error) {
					const errorMessage = error instanceof Error ? error.message : "Unknown error"
					console.error("Failed to initialize checkpoint tracker for attempt completion:", errorMessage)
					return
				}
			}

			if (
				this.checkpointTracker &&
				!this.taskState.checkpointTrackerErrorMessage?.includes("Checkpoints initialization timed out.")
			) {
				const commitHash = await this.checkpointTracker.commit()

				// For attempt_completion, find the last completion_result message and set its checkpoint hash. This will be used to present the 'see new changes' button
				const lastCompletionResultMessage = findLast(
					this.messageStateHandler.getClineMessages(),
					(m) => m.say === "completion_result" || m.ask === "completion_result",
				)
				if (lastCompletionResultMessage) {
					lastCompletionResultMessage.lastCheckpointHash = commitHash
					await this.messageStateHandler.saveClineMessagesAndUpdateHistory()
				}
			} else {
				console.error("Checkpoint tracker does not exist and could not be initialized for attempt completion")
			}
		}

		// if (commitHash) {

		// Previously we checkpointed every message, but this is excessive and unnecessary.
		// // Start from the end and work backwards until we find a tool use or another message with a hash
		// for (let i = this.clineMessages.length - 1; i >= 0; i--) {
		// 	const message = this.clineMessages[i]
		// 	if (message.lastCheckpointHash) {
		// 		// Found a message with a hash, so we can stop
		// 		break
		// 	}
		// 	// Update this message with a hash
		// 	message.lastCheckpointHash = commitHash

		// 	// We only care about adding the hash to the last tool use (we don't want to add this hash to every prior message ie for tasks pre-checkpoint)
		// 	const isToolUse =
		// 		message.say === "tool" ||
		// 		message.ask === "tool" ||
		// 		message.say === "command" ||
		// 		message.ask === "command" ||
		// 		message.say === "completion_result" ||
		// 		message.ask === "completion_result" ||
		// 		message.ask === "followup" ||
		// 		message.say === "use_mcp_server" ||
		// 		message.ask === "use_mcp_server" ||
		// 		message.say === "browser_action" ||
		// 		message.say === "browser_action_launch" ||
		// 		message.ask === "browser_action_launch"

		// 	if (isToolUse) {
		// 		break
		// 	}
		// }
		// // Save the updated messages
		// await this.saveClineMessagesAndUpdateHistory()
		// }
	}

	// Tools

	/**
	 * Executes a command directly in Node.js using execa
	 * This is used in test mode to capture the full output without using the VS Code terminal
	 * Commands are automatically terminated after 30 seconds using Promise.race
	 */
	private async executeCommandInNode(command: string): Promise<[boolean, ToolResponse]> {
		try {
			// Create a child process
			const childProcess = execa(command, {
				shell: true,
				cwd: this.cwd,
				reject: false,
				all: true, // Merge stdout and stderr
			})

			// Set up variables to collect output
			let output = ""

			// Collect output in real-time
			if (childProcess.all) {
				childProcess.all.on("data", (data) => {
					output += data.toString()
				})
			}

			// Create a timeout promise that rejects after 30 seconds
			const timeoutPromise = new Promise<never>((_, reject) => {
				setTimeout(() => {
					if (childProcess.pid) {
						childProcess.kill("SIGKILL") // Use SIGKILL for more forceful termination
					}
					reject(new Error("Command timeout after 30s"))
				}, 30000)
			})

			// Race between command completion and timeout
			const result = await Promise.race([childProcess, timeoutPromise]).catch((_error) => {
				// If we get here due to timeout, return a partial result with timeout flag
				Logger.info(`Command timed out after 30s: ${command}`)
				return {
					stdout: "",
					stderr: "",
					exitCode: 124, // Standard timeout exit code
					timedOut: true,
				}
			})

			// Check if timeout occurred
			const wasTerminated = result.timedOut === true

			// Use collected output or result output
			if (!output) {
				output = result.stdout || result.stderr || ""
			}

			Logger.info(`Command executed in Node: ${command}\nOutput:\n${output}`)

			// Add termination message if the command was terminated
			if (wasTerminated) {
				output += "\nCommand was taking a while to run so it was auto terminated after 30s"
			}

			// Format the result similar to terminal output
			return [
				false,
				`Command executed${wasTerminated ? " (terminated after 30s)" : ""} with exit code ${
					result.exitCode
				}.${output.length > 0 ? `\nOutput:\n${output}` : ""}`,
			]
		} catch (error) {
			// Handle any errors that might occur
			const errorMessage = error instanceof Error ? error.message : String(error)
			return [false, `Error executing command: ${errorMessage}`]
		}
	}

	async executeCommandTool(command: string): Promise<[boolean, ToolResponse]> {
		Logger.info("IS_TEST: " + isInTestMode())

		// Check if we're in test mode
		if (isInTestMode()) {
			// In test mode, execute the command directly in Node
			Logger.info("Executing command in Node: " + command)
			return this.executeCommandInNode(command)
		}
		Logger.info("Executing command in terminal: " + command)

		const terminalInfo = await this.terminalManager.getOrCreateTerminal(this.cwd)
		terminalInfo.terminal.show() // weird visual bug when creating new terminals (even manually) where there's an empty space at the top.
		const process = this.terminalManager.runCommand(terminalInfo, command)

		let userFeedback: { text?: string; images?: string[]; files?: string[] } | undefined
		let didContinue = false

		// Chunked terminal output buffering
		const CHUNK_LINE_COUNT = 20
		const CHUNK_BYTE_SIZE = 2048 // 2KB
		const CHUNK_DEBOUNCE_MS = 100

		let outputBuffer: string[] = []
		let outputBufferSize: number = 0
		let chunkTimer: NodeJS.Timeout | null = null
		let chunkEnroute = false

		const flushBuffer = async (force = false) => {
			if (chunkEnroute || outputBuffer.length === 0) {
				if (force && !chunkEnroute && outputBuffer.length > 0) {
					// If force is true and no chunkEnroute, flush anyway
				} else {
					return
				}
			}
			const chunk = outputBuffer.join("\n")
			outputBuffer = []
			outputBufferSize = 0
			chunkEnroute = true
			try {
				const { response, text, images, files } = await this.ask("command_output", chunk)
				if (response === "yesButtonClicked") {
					// proceed while running - but still capture user feedback if provided
					if (text || (images && images.length > 0) || (files && files.length > 0)) {
						userFeedback = { text, images, files }
					}
				} else {
					userFeedback = { text, images, files }
				}
				didContinue = true
				process.continue()
			} catch {
				Logger.error("Error while asking for command output")
			} finally {
				chunkEnroute = false
				// If more output accumulated while chunkEnroute, flush again
				if (outputBuffer.length > 0) {
					await flushBuffer()
				}
			}
		}

		const scheduleFlush = () => {
			if (chunkTimer) {
				clearTimeout(chunkTimer)
			}
			chunkTimer = setTimeout(async () => await flushBuffer(), CHUNK_DEBOUNCE_MS)
		}

		const outputLines: string[] = []
		process.on("line", async (line) => {
			outputLines.push(line)

			if (!didContinue) {
				outputBuffer.push(line)
				outputBufferSize += Buffer.byteLength(line, "utf8")
				// Flush if buffer is large enough
				if (outputBuffer.length >= CHUNK_LINE_COUNT || outputBufferSize >= CHUNK_BYTE_SIZE) {
					await flushBuffer()
				} else {
					scheduleFlush()
				}
			} else {
				this.say("command_output", line)
			}
		})

		let completed = false
		process.once("completed", async () => {
			completed = true
			// Flush any remaining buffered output
			if (!didContinue && outputBuffer.length > 0) {
				if (chunkTimer) {
					clearTimeout(chunkTimer)
					chunkTimer = null
				}
				await flushBuffer(true)
			}
		})

		process.once("no_shell_integration", async () => {
			await this.say("shell_integration_warning")
		})

		await process

		// Wait for a short delay to ensure all messages are sent to the webview
		// This delay allows time for non-awaited promises to be created and
		// for their associated messages to be sent to the webview, maintaining
		// the correct order of messages (although the webview is smart about
		// grouping command_output messages despite any gaps anyways)
		await setTimeoutPromise(50)

		const result = this.terminalManager.processOutput(outputLines)

		if (userFeedback) {
			await this.say("user_feedback", userFeedback.text, userFeedback.images, userFeedback.files)
			await this.saveCheckpoint()

			let fileContentString = ""
			if (userFeedback.files && userFeedback.files.length > 0) {
				fileContentString = await processFilesIntoText(userFeedback.files)
			}

			return [
				true,
				formatResponse.toolResult(
					`Command is still running in the user's terminal.${
						result.length > 0 ? `\nHere's the output so far:\n${result}` : ""
					}\n\nThe user provided the following feedback:\n<feedback>\n${userFeedback.text}\n</feedback>`,
					userFeedback.images,
					fileContentString,
				),
			]
		}

		if (completed) {
			return [false, `Command executed.${result.length > 0 ? `\nOutput:\n${result}` : ""}`]
		} else {
			return [
				false,
				`Command is still running in the user's terminal.${
					result.length > 0 ? `\nHere's the output so far:\n${result}` : ""
				}\n\nYou will be updated on the terminal status and new output in the future.`,
			]
		}
	}

	/**
	 * Migrates the disableBrowserTool setting from VSCode configuration to browserSettings
	 */
	private async migrateDisableBrowserToolSetting(): Promise<void> {
		const config = vscode.workspace.getConfiguration("cline")
		const disableBrowserTool = config.get<boolean>("disableBrowserTool")

		if (disableBrowserTool !== undefined) {
			this.browserSettings.disableToolUse = disableBrowserTool
			// Remove from VSCode configuration
			await config.update("disableBrowserTool", undefined, true)
		}
	}

	private async getCurrentProviderInfo(): Promise<{
		modelId: string
		providerId: string
	}> {
		const modelId = this.api.getModel()?.id
		const apiConfig = this.cacheService.getApiConfiguration()
		const providerId = (this.mode === "plan" ? apiConfig.planModeApiProvider : apiConfig.actModeApiProvider) as string
		return { modelId, providerId }
	}

	private async handleContextWindowExceededError(): Promise<void> {
		const apiConversationHistory = this.messageStateHandler.getApiConversationHistory()

		this.taskState.conversationHistoryDeletedRange = this.contextManager.getNextTruncationRange(
			apiConversationHistory,
			this.taskState.conversationHistoryDeletedRange,
			"quarter", // Force aggressive truncation
		)
		await this.messageStateHandler.saveClineMessagesAndUpdateHistory()
		await this.contextManager.triggerApplyStandardContextTruncationNoticeChange(
			Date.now(),
			await ensureTaskDirectoryExists(this.getContext(), this.taskId),
			apiConversationHistory,
		)

		this.taskState.didAutomaticallyRetryFailedApiRequest = true
	}

	async *attemptApiRequest(previousApiReqIndex: number): ApiStream {
		// Wait for MCP servers to be connected before generating system prompt
		await pWaitFor(() => this.mcpHub.isConnecting !== true, {
			timeout: 10_000,
		}).catch(() => {
			console.error("MCP servers failed to connect in time")
		})

		await this.migrateDisableBrowserToolSetting()
		const disableBrowserTool = this.browserSettings.disableToolUse ?? false
		const modelInfo = this.api.getModel()
		// cline browser tool uses image recognition for navigation (requires model image support).
		const modelSupportsBrowserUse = modelInfo.info.supportsImages ?? false

		const supportsBrowserUse = modelSupportsBrowserUse && !disableBrowserTool // only enable browser use if the model supports it and the user hasn't disabled it

		let systemPrompt = await buildSystemPrompt(
			this.cwd,
			supportsBrowserUse,
			this.mcpHub,
			this.browserSettings,
			this.api.getModel(),
			this.focusChainSettings,
		)

		const preferredLanguage = getLanguageKey(this.preferredLanguage as LanguageDisplay)
		const preferredLanguageInstructions =
			preferredLanguage && preferredLanguage !== DEFAULT_LANGUAGE_SETTINGS
				? `# Preferred Language\n\nSpeak in ${preferredLanguage}.`
				: ""

		const { globalToggles, localToggles } = await refreshClineRulesToggles(this.controller, this.cwd)
		const { windsurfLocalToggles, cursorLocalToggles } = await refreshExternalRulesToggles(this.controller, this.cwd)

		const globalClineRulesFilePath = await ensureRulesDirectoryExists()
		const globalClineRulesFileInstructions = await getGlobalClineRules(globalClineRulesFilePath, globalToggles)

		const localClineRulesFileInstructions = await getLocalClineRules(this.cwd, localToggles)
		const [localCursorRulesFileInstructions, localCursorRulesDirInstructions] = await getLocalCursorRules(
			this.cwd,
			cursorLocalToggles,
		)
		const localWindsurfRulesFileInstructions = await getLocalWindsurfRules(this.cwd, windsurfLocalToggles)

		const clineIgnoreContent = this.clineIgnoreController.clineIgnoreContent
		let clineIgnoreInstructions: string | undefined
		if (clineIgnoreContent) {
			clineIgnoreInstructions = formatResponse.clineIgnoreInstructions(clineIgnoreContent)
		}

		if (
			globalClineRulesFileInstructions ||
			localClineRulesFileInstructions ||
			localCursorRulesFileInstructions ||
			localCursorRulesDirInstructions ||
			localWindsurfRulesFileInstructions ||
			clineIgnoreInstructions ||
			preferredLanguageInstructions
		) {
			// altering the system prompt mid-task will break the prompt cache, but in the grand scheme this will not change often so it's better to not pollute user messages with it the way we have to with <potentially relevant details>
			const userInstructions = addUserInstructions(
				globalClineRulesFileInstructions,
				localClineRulesFileInstructions,
				localCursorRulesFileInstructions,
				localCursorRulesDirInstructions,
				localWindsurfRulesFileInstructions,
				clineIgnoreInstructions,
				preferredLanguageInstructions,
			)
			systemPrompt += userInstructions
		}
		const contextManagementMetadata = await this.contextManager.getNewContextMessagesAndMetadata(
			this.messageStateHandler.getApiConversationHistory(),
			this.messageStateHandler.getClineMessages(),
			this.api,
			this.taskState.conversationHistoryDeletedRange,
			previousApiReqIndex,
			await ensureTaskDirectoryExists(this.getContext(), this.taskId),
			this.useAutoCondense,
		)

		if (contextManagementMetadata.updatedConversationHistoryDeletedRange) {
			this.taskState.conversationHistoryDeletedRange = contextManagementMetadata.conversationHistoryDeletedRange
			await this.messageStateHandler.saveClineMessagesAndUpdateHistory()
			// saves task history item which we use to keep track of conversation history deleted range
		}

		const stream = this.api.createMessage(systemPrompt, contextManagementMetadata.truncatedConversationHistory)

		const iterator = stream[Symbol.asyncIterator]()

		try {
			// awaiting first chunk to see if it will throw an error
			this.taskState.isWaitingForFirstChunk = true
			const firstChunk = await iterator.next()
			yield firstChunk.value
			this.taskState.isWaitingForFirstChunk = false
		} catch (error) {
			const isContextWindowExceededError = checkContextWindowExceededError(error)
			const { modelId, providerId } = await this.getCurrentProviderInfo()
			const clineError = errorService.toClineError(error, modelId, providerId)

			// Capture provider failure telemetry using clineError
			// TODO: Move into errorService
			errorService.logMessage(clineError.message)
			errorService.logException(clineError)

			if (isContextWindowExceededError && !this.taskState.didAutomaticallyRetryFailedApiRequest) {
				await this.handleContextWindowExceededError()
			} else {
				// request failed after retrying automatically once, ask user if they want to retry again
				// note that this api_req_failed ask is unique in that we only present this option if the api hasn't streamed any content yet (ie it fails on the first chunk due), as it would allow them to hit a retry button. However if the api failed mid-stream, it could be in any arbitrary state where some tools may have executed, so that error is handled differently and requires cancelling the task entirely.

				if (isContextWindowExceededError) {
					const truncatedConversationHistory = this.contextManager.getTruncatedMessages(
						this.messageStateHandler.getApiConversationHistory(),
						this.taskState.conversationHistoryDeletedRange,
					)

					// If the conversation has more than 3 messages, we can truncate again. If not, then the conversation is bricked.
					// ToDo: Allow the user to change their input if this is the case.
					if (truncatedConversationHistory.length > 3) {
						clineError.message = "Context window exceeded. Click retry to truncate the conversation and try again."
						this.taskState.didAutomaticallyRetryFailedApiRequest = false
					}
				}

				const streamingFailedMessage = clineError.serialize()

				// Update the 'api_req_started' message to reflect final failure before asking user to manually retry
				const lastApiReqStartedIndex = findLastIndex(
					this.messageStateHandler.getClineMessages(),
					(m) => m.say === "api_req_started",
				)
				if (lastApiReqStartedIndex !== -1) {
					const clineMessages = this.messageStateHandler.getClineMessages()
					const currentApiReqInfo: ClineApiReqInfo = JSON.parse(clineMessages[lastApiReqStartedIndex].text || "{}")
					delete currentApiReqInfo.retryStatus

					await this.messageStateHandler.updateClineMessage(lastApiReqStartedIndex, {
						text: JSON.stringify({
							...currentApiReqInfo, // Spread the modified info (with retryStatus removed)
							// cancelReason: "retries_exhausted", // Indicate that automatic retries failed
							streamingFailedMessage,
						} satisfies ClineApiReqInfo),
					})
					// this.ask will trigger postStateToWebview, so this change should be picked up.
				}

				const { response } = await this.ask("api_req_failed", streamingFailedMessage)

				if (response !== "yesButtonClicked") {
					// this will never happen since if noButtonClicked, we will clear current task, aborting this instance
					throw new Error("API request failed")
				}

				// Clear streamingFailedMessage when user manually retries
				const manualRetryApiReqIndex = findLastIndex(
					this.messageStateHandler.getClineMessages(),
					(m) => m.say === "api_req_started",
				)
				if (manualRetryApiReqIndex !== -1) {
					const clineMessages = this.messageStateHandler.getClineMessages()
					const currentApiReqInfo: ClineApiReqInfo = JSON.parse(clineMessages[manualRetryApiReqIndex].text || "{}")
					delete currentApiReqInfo.streamingFailedMessage
					await this.messageStateHandler.updateClineMessage(manualRetryApiReqIndex, {
						text: JSON.stringify(currentApiReqInfo),
					})
				}

				await this.say("api_req_retried")

				// Reset the automatic retry flag so the request can proceed
				this.taskState.didAutomaticallyRetryFailedApiRequest = false
			}
			// delegate generator output from the recursive call
			yield* this.attemptApiRequest(previousApiReqIndex)
			return
		}

		// no error, so we can continue to yield all remaining chunks
		// (needs to be placed outside of try/catch since it we want caller to handle errors not with api_req_failed as that is reserved for first chunk failures only)
		// this delegates to another generator or iterable object. In this case, it's saying "yield all remaining values from this iterator". This effectively passes along all subsequent chunks from the original stream.
		yield* iterator
	}

	async presentAssistantMessage() {
		if (this.taskState.abort) {
			throw new Error("Cline instance aborted")
		}

		if (this.taskState.presentAssistantMessageLocked) {
			this.taskState.presentAssistantMessageHasPendingUpdates = true
			return
		}
		this.taskState.presentAssistantMessageLocked = true
		this.taskState.presentAssistantMessageHasPendingUpdates = false

		if (this.taskState.currentStreamingContentIndex >= this.taskState.assistantMessageContent.length) {
			// this may happen if the last content block was completed before streaming could finish. if streaming is finished, and we're out of bounds then this means we already presented/executed the last content block and are ready to continue to next request
			if (this.taskState.didCompleteReadingStream) {
				this.taskState.userMessageContentReady = true
			}
			this.taskState.presentAssistantMessageLocked = false
			return
			//throw new Error("No more content blocks to stream! This shouldn't happen...") // remove and just return after testing
		}

		const block = cloneDeep(this.taskState.assistantMessageContent[this.taskState.currentStreamingContentIndex]) // need to create copy bc while stream is updating the array, it could be updating the reference block properties too
		switch (block.type) {
			case "text": {
				if (this.taskState.didRejectTool || this.taskState.didAlreadyUseTool) {
					break
				}
				let content = block.content
				if (content) {
					// (have to do this for partial and complete since sending content in thinking tags to markdown renderer will automatically be removed)
					// Remove end substrings of <thinking or </thinking (below xml parsing is only for opening tags)
					// (this is done with the xml parsing below now, but keeping here for reference)
					// content = content.replace(/<\/?t(?:h(?:i(?:n(?:k(?:i(?:n(?:g)?)?)?)?)?)?)?$/, "")
					// Remove all instances of <thinking> (with optional line break after) and </thinking> (with optional line break before)
					// - Needs to be separate since we dont want to remove the line break before the first tag
					// - Needs to happen before the xml parsing below
					content = content.replace(/<thinking>\s?/g, "")
					content = content.replace(/\s?<\/thinking>/g, "")

					// Remove partial XML tag at the very end of the content (for tool use and thinking tags)
					// (prevents scrollview from jumping when tags are automatically removed)
					const lastOpenBracketIndex = content.lastIndexOf("<")
					if (lastOpenBracketIndex !== -1) {
						const possibleTag = content.slice(lastOpenBracketIndex)
						// Check if there's a '>' after the last '<' (i.e., if the tag is complete) (complete thinking and tool tags will have been removed by now)
						const hasCloseBracket = possibleTag.includes(">")
						if (!hasCloseBracket) {
							// Extract the potential tag name
							let tagContent: string
							if (possibleTag.startsWith("</")) {
								tagContent = possibleTag.slice(2).trim()
							} else {
								tagContent = possibleTag.slice(1).trim()
							}
							// Check if tagContent is likely an incomplete tag name (letters and underscores only)
							const isLikelyTagName = /^[a-zA-Z_]+$/.test(tagContent)
							// Preemptively remove < or </ to keep from these artifacts showing up in chat (also handles closing thinking tags)
							const isOpeningOrClosing = possibleTag === "<" || possibleTag === "</"
							// If the tag is incomplete and at the end, remove it from the content
							if (isOpeningOrClosing || isLikelyTagName) {
								content = content.slice(0, lastOpenBracketIndex).trim()
							}
						}
					}
				}

				if (!block.partial) {
					// Some models add code block artifacts (around the tool calls) which show up at the end of text content
					// matches ``` with at least one char after the last backtick, at the end of the string
					const match = content?.trimEnd().match(/```[a-zA-Z0-9_-]+$/)
					if (match) {
						const matchLength = match[0].length
						content = content.trimEnd().slice(0, -matchLength)
					}
				}

				await this.say("text", content, undefined, undefined, block.partial)
				break
			}
			case "tool_use":
				await this.toolExecutor.executeTool(block)
				break
		}

		/*
		Seeing out of bounds is fine, it means that the next too call is being built up and ready to add to assistantMessageContent to present. 
		When you see the UI inactive during this, it means that a tool is breaking without presenting any UI. For example the write_to_file tool was breaking when relpath was undefined, and for invalid relpath it never presented UI.
		*/
		this.taskState.presentAssistantMessageLocked = false // this needs to be placed here, if not then calling this.presentAssistantMessage below would fail (sometimes) since it's locked
		// NOTE: when tool is rejected, iterator stream is interrupted and it waits for userMessageContentReady to be true. Future calls to present will skip execution since didRejectTool and iterate until contentIndex is set to message length and it sets userMessageContentReady to true itself (instead of preemptively doing it in iterator)
		if (!block.partial || this.taskState.didRejectTool || this.taskState.didAlreadyUseTool) {
			// block is finished streaming and executing
			if (this.taskState.currentStreamingContentIndex === this.taskState.assistantMessageContent.length - 1) {
				// its okay that we increment if !didCompleteReadingStream, it'll just return bc out of bounds and as streaming continues it will call presentAssistantMessage if a new block is ready. if streaming is finished then we set userMessageContentReady to true when out of bounds. This gracefully allows the stream to continue on and all potential content blocks be presented.
				// last block is complete and it is finished executing
				this.taskState.userMessageContentReady = true // will allow pwaitfor to continue
			}

			// call next block if it exists (if not then read stream will call it when its ready)
			this.taskState.currentStreamingContentIndex++ // need to increment regardless, so when read stream calls this function again it will be streaming the next block

			if (this.taskState.currentStreamingContentIndex < this.taskState.assistantMessageContent.length) {
				// there are already more content blocks to stream, so we'll call this function ourselves
				// await this.presentAssistantContent()

				this.presentAssistantMessage()
				return
			}
		}
		// block is partial, but the read stream may have finished
		if (this.taskState.presentAssistantMessageHasPendingUpdates) {
			this.presentAssistantMessage()
		}
	}

	async recursivelyMakeClineRequests(userContent: UserContent, includeFileDetails: boolean = false): Promise<boolean> {
		if (this.taskState.abort) {
			throw new Error("Cline instance aborted")
		}

		// Increment API request counter for focus chain list management
		this.taskState.apiRequestCount++
		this.taskState.apiRequestsSinceLastTodoUpdate++

		// Used to know what models were used in the task if user wants to export metadata for error reporting purposes
		const { modelId, providerId } = await this.getCurrentProviderInfo()
		if (providerId && modelId) {
			try {
				await this.modelContextTracker.recordModelUsage(providerId, modelId, this.mode)
			} catch {}
		}

		if (this.taskState.consecutiveMistakeCount >= 3) {
			if (this.autoApprovalSettings.enabled && this.autoApprovalSettings.enableNotifications) {
				showSystemNotification({
					subtitle: "Error",
					message: "Cline is having trouble. Would you like to continue the task?",
				})
			}
			const { response, text, images, files } = await this.ask(
				"mistake_limit_reached",
				this.api.getModel().id.includes("claude")
					? `This may indicate a failure in his thought process or inability to use a tool properly, which can be mitigated with some user guidance (e.g. "Try breaking down the task into smaller steps").`
					: "Cline uses complex prompts and iterative task execution that may be challenging for less capable models. For best results, it's recommended to use Claude 4 Sonnet for its advanced agentic coding capabilities.",
			)
			if (response === "messageResponse") {
				// This userContent is for the *next* API call.
				const feedbackUserContent: UserContent = []
				feedbackUserContent.push({
					type: "text",
					text: formatResponse.tooManyMistakes(text),
				})
				if (images && images.length > 0) {
					feedbackUserContent.push(...formatResponse.imageBlocks(images))
				}

				let fileContentString = ""
				if (files && files.length > 0) {
					fileContentString = await processFilesIntoText(files)
				}

				if (fileContentString) {
					feedbackUserContent.push({
						type: "text",
						text: fileContentString,
					})
				}

				userContent = feedbackUserContent
			}
			this.taskState.consecutiveMistakeCount = 0
		}

		if (
			this.autoApprovalSettings.enabled &&
			this.taskState.consecutiveAutoApprovedRequestsCount >= this.autoApprovalSettings.maxRequests
		) {
			if (this.autoApprovalSettings.enableNotifications) {
				showSystemNotification({
					subtitle: "Max Requests Reached",
					message: `Cline has auto-approved ${this.autoApprovalSettings.maxRequests.toString()} API requests.`,
				})
			}
			const { response, text, images, files } = await this.ask(
				"auto_approval_max_req_reached",
				`Cline has auto-approved ${this.autoApprovalSettings.maxRequests.toString()} API requests. Would you like to reset the count and proceed with the task?`,
			)
			// if we get past the promise it means the user approved and did not start a new task
			this.taskState.consecutiveAutoApprovedRequestsCount = 0

			// Process user feedback if provided
			if (response === "messageResponse") {
				// Display the user's message in the chat UI
				await this.say("user_feedback", text, images, files)

				// This userContent is for the *next* API call.
				const feedbackUserContent: UserContent = []
				feedbackUserContent.push({
					type: "text",
					text: formatResponse.autoApprovalMaxReached(text),
				})
				if (images && images.length > 0) {
					feedbackUserContent.push(...formatResponse.imageBlocks(images))
				}

				let fileContentString = ""
				if (files && files.length > 0) {
					fileContentString = await processFilesIntoText(files)
				}

				if (fileContentString) {
					feedbackUserContent.push({
						type: "text",
						text: fileContentString,
					})
				}

				userContent = feedbackUserContent
			}
		}

		// get previous api req's index to check token usage and determine if we need to truncate conversation history
		const previousApiReqIndex = findLastIndex(this.messageStateHandler.getClineMessages(), (m) => m.say === "api_req_started")

		// Save checkpoint if this is the first API request
		const isFirstRequest = this.messageStateHandler.getClineMessages().filter((m) => m.say === "api_req_started").length === 0

		// getting verbose details is an expensive operation, it uses globby to top-down build file structure of project which for large projects can take a few seconds
		// for the best UX we show a placeholder api_req_started message with a loading spinner as this happens
		await this.say(
			"api_req_started",
			JSON.stringify({
				request: userContent.map((block) => formatContentBlockToMarkdown(block)).join("\n\n") + "\n\nLoading...",
			}),
		)

		// Initialize checkpoint tracker first if enabled and it's the first request
		if (
			isFirstRequest &&
			this.enableCheckpoints &&
			!this.checkpointTracker &&
			!this.taskState.checkpointTrackerErrorMessage
		) {
			try {
				// Warning Timer - If checkpoints take a while to to initialize, show a warning message
				let checkpointsWarningTimer: NodeJS.Timeout | null = null
				let checkpointsWarningShown = false

				checkpointsWarningTimer = setTimeout(async () => {
					if (!checkpointsWarningShown) {
						checkpointsWarningShown = true
						this.taskState.checkpointTrackerErrorMessage =
							"Checkpoints are taking longer than expected to initialize. Working in a large repository? Consider re-opening Cline in a project that uses git, or disabling checkpoints."
						await this.postStateToWebview()
					}
				}, 7_000)

				// Timeout - If checkpoints take too long to initialize, warn user and disable checkpoints for the task
				this.checkpointTracker = await pTimeout(
					CheckpointTracker.create(
						this.taskId,
						this.controller.context.globalStorageUri.fsPath,
						this.enableCheckpoints,
					),
					{
						milliseconds: 15_000,
						message:
							"Checkpoints taking too long to initialize. Consider re-opening Cline in a project that uses git, or disabling checkpoints.",
					},
				)
				if (checkpointsWarningTimer) {
					clearTimeout(checkpointsWarningTimer)
					checkpointsWarningTimer = null
				}
			} catch (error) {
				const errorMessage = error instanceof Error ? error.message : "Unknown error"
				console.error("Failed to initialize checkpoint tracker:", errorMessage)

				// If the error was a timeout, we disabled all checkpoint operations for the rest of the task
				if (errorMessage.includes("Checkpoints taking too long to initialize")) {
					this.taskState.checkpointTrackerErrorMessage =
						"Checkpoints initialization timed out. Consider re-opening Cline in a project that uses git, or disabling checkpoints."
					await this.postStateToWebview()
				} else {
					this.taskState.checkpointTrackerErrorMessage = errorMessage // will be displayed right away since we saveClineMessages next which posts state to webview
				}
			}
		}

		// Now, if it's the first request AND checkpoints are enabled AND tracker was successfully initialized,
		// then say "checkpoint_created" and perform the commit.
		if (isFirstRequest && this.enableCheckpoints && this.checkpointTracker) {
			const commitHash = await this.checkpointTracker.commit() // Actual commit
			await this.say("checkpoint_created") // Now this is conditional
			const lastCheckpointMessageIndex = findLastIndex(
				this.messageStateHandler.getClineMessages(),
				(m) => m.say === "checkpoint_created",
			)
			if (lastCheckpointMessageIndex !== -1) {
				await this.messageStateHandler.updateClineMessage(lastCheckpointMessageIndex, {
					lastCheckpointHash: commitHash,
				})
				// saveClineMessagesAndUpdateHistory will be called later after API response,
				// so no need to call it here unless this is the only modification to this message.
				// For now, assuming it's handled later.
			}
		} else if (
			isFirstRequest &&
			this.enableCheckpoints &&
			!this.checkpointTracker &&
			this.taskState.checkpointTrackerErrorMessage
		) {
			// Checkpoints are enabled, but tracker failed to initialize.
			// checkpointTrackerErrorMessage is already set and will be part of the state.
			// No explicit UI message here, error message will be in ExtensionState.
		}

		// Separate logic when using the auto-condense context management vs the original context management methods
		if (this.useAutoCondense) {
			// when we initially trigger the context cleanup, we will be increasing the context window size, so we need some state `currentlySummarizing`
			// to store whether we have already started the context summarization flow, so we don't attempt to summarize again. additionally, immediately
			// post summarizing we need to increment the conversationHistoryDeletedRange to mask out the summarization-trigger user & assistant response messaages
			let shouldCompact = false
			if (this.taskState.currentlySummarizing) {
				this.taskState.currentlySummarizing = false

				if (this.taskState.conversationHistoryDeletedRange) {
					const [start, end] = this.taskState.conversationHistoryDeletedRange
					const apiHistory = this.messageStateHandler.getApiConversationHistory()

					// we want to increment the deleted range to remove the pre-summarization tool call output, with additional safety check
					const safeEnd = Math.min(end + 2, apiHistory.length - 1)
					if (end + 2 <= safeEnd) {
						this.taskState.conversationHistoryDeletedRange = [start, end + 2]
						await this.messageStateHandler.saveClineMessagesAndUpdateHistory()
					}
				}
			} else {
				shouldCompact = this.contextManager.shouldCompactContextWindow(
					this.messageStateHandler.getClineMessages(),
					this.api,
					previousApiReqIndex,
				)

				// There is an edge case where the summarize_task tool call completes but the user cancels the next request before it finishes
				// this will result in this.taskState.currentlySummarizing being false, and we also failed to update the context window token
				// estimate, which require a full new message to be completed along with gathering the latest usage block. A proxy for whether
				// we just summarized would be to check the number of in-range messages, which itself has some extreme edge case (e.g. what if
				// first+second user messages take up entire context-window, but in this case there's already an issue). TODO: Examine other
				// approaches such as storing this.taskState.currentlySummarizing on disk in the clineMessages. This was intentionally not done
				// for now to prevent additional disk from needing to be used.
				// The worse case scenario is effectively cline summarizing a summary, which is bad UX, but doesn't break other logic.
				if (shouldCompact && this.taskState.conversationHistoryDeletedRange) {
					const apiHistory = this.messageStateHandler.getApiConversationHistory()
					const activeMessageCount = apiHistory.length - this.taskState.conversationHistoryDeletedRange[1] - 1

					// IMPORTANT - we didn't append this next user message yet so the last message in this array is an assistant message
					// that's why we are comparing to an even number of messages (0, 2) rather than odd (1, 3)
					if (activeMessageCount <= 2) {
						shouldCompact = false
					}
				}
			}

			let parsedUserContent: UserContent
			let environmentDetails: string
			let clinerulesError: boolean

			// when summarizing the context window, we do not want to inject updated to the context
			if (shouldCompact) {
				parsedUserContent = userContent
				environmentDetails = ""
				clinerulesError = false
				this.taskState.lastAutoCompactTriggerIndex = previousApiReqIndex
			} else {
				;[parsedUserContent, environmentDetails, clinerulesError] = await this.loadContext(
					userContent,
					includeFileDetails,
				)
			}

			// error handling if the user uses the /newrule command & their .clinerules is a file, for file read operations didnt work properly
			if (clinerulesError === true) {
				await this.say(
					"error",
					"Issue with processing the /newrule command. Double check that, if '.clinerules' already exists, it's a directory and not a file. Otherwise there was an issue referencing this file/directory.",
				)
			}

			userContent = parsedUserContent
			// add environment details as its own text block, separate from tool results
			// do not add environment details to the message which we are compacting the context window
			if (!shouldCompact) {
				userContent.push({ type: "text", text: environmentDetails })
			}

			if (shouldCompact) {
				userContent.push({ type: "text", text: summarizeTask() })
			}
		} else {
			const [parsedUserContent, environmentDetails, clinerulesError] = await this.loadContext(
				userContent,
				includeFileDetails,
			)

			if (clinerulesError === true) {
				await this.say(
					"error",
					"Issue with processing the /newrule command. Double check that, if '.clinerules' already exists, it's a directory and not a file. Otherwise there was an issue referencing this file/directory.",
				)
			}

<<<<<<< HEAD
			userContent = parsedUserContent

			userContent.push({ type: "text", text: environmentDetails })
=======
		if (shouldCompact) {
			userContent.push({ type: "text", text: summarizeTask(this.focusChainSettings.enabled) })
>>>>>>> 4b8927c0
		}

		await this.messageStateHandler.addToApiConversationHistory({
			role: "user",
			content: userContent,
		})

		telemetryService.captureConversationTurnEvent(this.ulid, providerId, modelId, "user")

		// since we sent off a placeholder api_req_started message to update the webview while waiting to actually start the API request (to load potential details for example), we need to update the text of that message
		const lastApiReqIndex = findLastIndex(this.messageStateHandler.getClineMessages(), (m) => m.say === "api_req_started")
		await this.messageStateHandler.updateClineMessage(lastApiReqIndex, {
			text: JSON.stringify({
				request: userContent.map((block) => formatContentBlockToMarkdown(block)).join("\n\n"),
			} satisfies ClineApiReqInfo),
		})
		await this.postStateToWebview()

		try {
			let cacheWriteTokens = 0
			let cacheReadTokens = 0
			let inputTokens = 0
			let outputTokens = 0
			let totalCost: number | undefined

			const abortStream = async (cancelReason: ClineApiReqCancelReason, streamingFailedMessage?: string) => {
				if (this.diffViewProvider.isEditing) {
					await this.diffViewProvider.revertChanges() // closes diff view
				}

				// if last message is a partial we need to update and save it
				const lastMessage = this.messageStateHandler.getClineMessages().at(-1)
				if (lastMessage && lastMessage.partial) {
					// lastMessage.ts = Date.now() DO NOT update ts since it is used as a key for virtuoso list
					lastMessage.partial = false
					// instead of streaming partialMessage events, we do a save and post like normal to persist to disk
					console.log("updating partial message", lastMessage)
					// await this.saveClineMessagesAndUpdateHistory()
				}

				// Let assistant know their response was interrupted for when task is resumed
				await this.messageStateHandler.addToApiConversationHistory({
					role: "assistant",
					content: [
						{
							type: "text",
							text:
								assistantMessage +
								`\n\n[${
									cancelReason === "streaming_failed"
										? "Response interrupted by API Error"
										: "Response interrupted by user"
								}]`,
						},
					],
				})

				// update api_req_started to have cancelled and cost, so that we can display the cost of the partial stream
				await updateApiReqMsg({
					messageStateHandler: this.messageStateHandler,
					lastApiReqIndex,
					inputTokens,
					outputTokens,
					cacheWriteTokens,
					cacheReadTokens,
					totalCost,
					api: this.api,
					cancelReason,
					streamingFailedMessage,
				})
				await this.messageStateHandler.saveClineMessagesAndUpdateHistory()

				telemetryService.captureConversationTurnEvent(this.ulid, providerId, this.api.getModel().id, "assistant", {
					tokensIn: inputTokens,
					tokensOut: outputTokens,
					cacheWriteTokens,
					cacheReadTokens,
					totalCost,
				})

				// signals to provider that it can retrieve the saved messages from disk, as abortTask can not be awaited on in nature
				this.taskState.didFinishAbortingStream = true
			}

			// reset streaming state
			this.taskState.currentStreamingContentIndex = 0
			this.taskState.assistantMessageContent = []
			this.taskState.didCompleteReadingStream = false
			this.taskState.userMessageContent = []
			this.taskState.userMessageContentReady = false
			this.taskState.didRejectTool = false
			this.taskState.didAlreadyUseTool = false
			this.taskState.presentAssistantMessageLocked = false
			this.taskState.presentAssistantMessageHasPendingUpdates = false
			this.taskState.didAutomaticallyRetryFailedApiRequest = false
			await this.diffViewProvider.reset()

			const stream = this.attemptApiRequest(previousApiReqIndex) // yields only if the first chunk is successful, otherwise will allow the user to retry the request (most likely due to rate limit error, which gets thrown on the first chunk)
			let assistantMessage = ""
			let reasoningMessage = ""
			this.taskState.isStreaming = true
			let didReceiveUsageChunk = false
			try {
				for await (const chunk of stream) {
					if (!chunk) {
						continue
					}
					switch (chunk.type) {
						case "usage":
							didReceiveUsageChunk = true
							inputTokens += chunk.inputTokens
							outputTokens += chunk.outputTokens
							cacheWriteTokens += chunk.cacheWriteTokens ?? 0
							cacheReadTokens += chunk.cacheReadTokens ?? 0
							totalCost = chunk.totalCost
							break
						case "reasoning":
							// reasoning will always come before assistant message
							reasoningMessage += chunk.reasoning
							// fixes bug where cancelling task > aborts task > for loop may be in middle of streaming reasoning > say function throws error before we get a chance to properly clean up and cancel the task.
							if (!this.taskState.abort) {
								await this.say("reasoning", reasoningMessage, undefined, undefined, true)
							}
							break
						case "text": {
							if (reasoningMessage && assistantMessage.length === 0) {
								// complete reasoning message
								await this.say("reasoning", reasoningMessage, undefined, undefined, false)
							}
							assistantMessage += chunk.text
							// parse raw assistant message into content blocks
							const prevLength = this.taskState.assistantMessageContent.length

							this.taskState.assistantMessageContent = parseAssistantMessageV2(assistantMessage)

							if (this.taskState.assistantMessageContent.length > prevLength) {
								this.taskState.userMessageContentReady = false // new content we need to present, reset to false in case previous content set this to true
							}
							// present content to user
							this.presentAssistantMessage()
							break
						}
					}

					if (this.taskState.abort) {
						console.log("aborting stream...")
						if (!this.taskState.abandoned) {
							// only need to gracefully abort if this instance isn't abandoned (sometimes openrouter stream hangs, in which case this would affect future instances of cline)
							await abortStream("user_cancelled")
						}
						break // aborts the stream
					}

					if (this.taskState.didRejectTool) {
						// userContent has a tool rejection, so interrupt the assistant's response to present the user's feedback
						assistantMessage += "\n\n[Response interrupted by user feedback]"
						// this.userMessageContentReady = true // instead of setting this preemptively, we allow the present iterator to finish and set userMessageContentReady when its ready
						break
					}

					// PREV: we need to let the request finish for openrouter to get generation details
					// UPDATE: it's better UX to interrupt the request at the cost of the api cost not being retrieved
					if (this.taskState.didAlreadyUseTool) {
						assistantMessage +=
							"\n\n[Response interrupted by a tool use result. Only one tool may be used at a time and should be placed at the end of the message.]"
						break
					}
				}
			} catch (error) {
				// abandoned happens when extension is no longer waiting for the cline instance to finish aborting (error is thrown here when any function in the for loop throws due to this.abort)
				if (!this.taskState.abandoned) {
					this.abortTask() // if the stream failed, there's various states the task could be in (i.e. could have streamed some tools the user may have executed), so we just resort to replicating a cancel task
					const clineError = errorService.toClineError(error, this.api.getModel().id)
					const errorMessage = clineError.serialize()

					await abortStream("streaming_failed", errorMessage)
					await this.reinitExistingTaskFromId(this.taskId)
				}
			} finally {
				this.taskState.isStreaming = false
			}

			// OpenRouter/Cline may not return token usage as part of the stream (since it may abort early), so we fetch after the stream is finished
			// (updateApiReq below will update the api_req_started message with the usage details. we do this async so it updates the api_req_started message in the background)
			if (!didReceiveUsageChunk) {
				this.api.getApiStreamUsage?.().then(async (apiStreamUsage) => {
					if (apiStreamUsage) {
						inputTokens += apiStreamUsage.inputTokens
						outputTokens += apiStreamUsage.outputTokens
						cacheWriteTokens += apiStreamUsage.cacheWriteTokens ?? 0
						cacheReadTokens += apiStreamUsage.cacheReadTokens ?? 0
						totalCost = apiStreamUsage.totalCost
					}
					await updateApiReqMsg({
						messageStateHandler: this.messageStateHandler,
						lastApiReqIndex,
						inputTokens,
						outputTokens,
						cacheWriteTokens,
						cacheReadTokens,
						api: this.api,
						totalCost,
					})
					await this.messageStateHandler.saveClineMessagesAndUpdateHistory()
					await this.postStateToWebview()
				})
			}

			// need to call here in case the stream was aborted
			if (this.taskState.abort) {
				throw new Error("Cline instance aborted")
			}

			this.taskState.didCompleteReadingStream = true

			// set any blocks to be complete to allow presentAssistantMessage to finish and set userMessageContentReady to true
			// (could be a text block that had no subsequent tool uses, or a text block at the very end, or an invalid tool use, etc. whatever the case, presentAssistantMessage relies on these blocks either to be completed or the user to reject a block in order to proceed and eventually set userMessageContentReady to true)
			const partialBlocks = this.taskState.assistantMessageContent.filter((block) => block.partial)
			partialBlocks.forEach((block) => {
				block.partial = false
			})
			// this.assistantMessageContent.forEach((e) => (e.partial = false)) // can't just do this bc a tool could be in the middle of executing ()
			if (partialBlocks.length > 0) {
				this.presentAssistantMessage() // if there is content to update then it will complete and update this.userMessageContentReady to true, which we pwaitfor before making the next request. all this is really doing is presenting the last partial message that we just set to complete
			}

			await updateApiReqMsg({
				messageStateHandler: this.messageStateHandler,
				lastApiReqIndex,
				inputTokens,
				outputTokens,
				cacheWriteTokens,
				cacheReadTokens,
				api: this.api,
				totalCost,
			})
			await this.messageStateHandler.saveClineMessagesAndUpdateHistory()
			await this.postStateToWebview()

			// now add to apiconversationhistory
			// need to save assistant responses to file before proceeding to tool use since user can exit at any moment and we wouldn't be able to save the assistant's response
			let didEndLoop = false
			if (assistantMessage.length > 0) {
				telemetryService.captureConversationTurnEvent(this.ulid, providerId, modelId, "assistant", {
					tokensIn: inputTokens,
					tokensOut: outputTokens,
					cacheWriteTokens,
					cacheReadTokens,
					totalCost,
				})

				await this.messageStateHandler.addToApiConversationHistory({
					role: "assistant",
					content: [{ type: "text", text: assistantMessage }],
				})

				// NOTE: this comment is here for future reference - this was a workaround for userMessageContent not getting set to true. It was due to it not recursively calling for partial blocks when didRejectTool, so it would get stuck waiting for a partial block to complete before it could continue.
				// in case the content blocks finished
				// it may be the api stream finished after the last parsed content block was executed, so  we are able to detect out of bounds and set userMessageContentReady to true (note you should not call presentAssistantMessage since if the last block is completed it will be presented again)
				// const completeBlocks = this.assistantMessageContent.filter((block) => !block.partial) // if there are any partial blocks after the stream ended we can consider them invalid
				// if (this.currentStreamingContentIndex >= completeBlocks.length) {
				// 	this.userMessageContentReady = true
				// }

				await pWaitFor(() => this.taskState.userMessageContentReady)

				// if the model did not tool use, then we need to tell it to either use a tool or attempt_completion
				const didToolUse = this.taskState.assistantMessageContent.some((block) => block.type === "tool_use")

				if (!didToolUse) {
					// normal request where tool use is required
					this.taskState.userMessageContent.push({
						type: "text",
						text: formatResponse.noToolsUsed(),
					})
					this.taskState.consecutiveMistakeCount++
				}

				const recDidEndLoop = await this.recursivelyMakeClineRequests(this.taskState.userMessageContent)
				didEndLoop = recDidEndLoop
			} else {
				// if there's no assistant_responses, that means we got no text or tool_use content blocks from API which we should assume is an error
				await this.say(
					"error",
					"Unexpected API Response: The language model did not provide any assistant messages. This may indicate an issue with the API or the model's output.",
				)
				await this.messageStateHandler.addToApiConversationHistory({
					role: "assistant",
					content: [
						{
							type: "text",
							text: "Failure: I did not provide a response.",
						},
					],
				})

				// Offer the user a chance to retry this API request
				const { response } = await this.ask(
					"api_req_failed",
					"No assistant message was received. Would you like to retry the request?",
				)

				if (response === "yesButtonClicked") {
					// Signal the loop to continue (i.e., do not end), so it will attempt again
					return false
				}

				// Returns early to avoid retry since user dismissed
				return true
			}

			return didEndLoop // will always be false for now
		} catch (_error) {
			// this should never happen since the only thing that can throw an error is the attemptApiRequest, which is wrapped in a try catch that sends an ask where if noButtonClicked, will clear current task and destroy this instance. However to avoid unhandled promise rejection, we will end this loop which will end execution of this instance (see startTask)
			return true // needs to be true so parent loop knows to end task
		}
	}

	async loadContext(userContent: UserContent, includeFileDetails: boolean = false): Promise<[UserContent, string, boolean]> {
		// Track if we need to check clinerulesFile
		let needsClinerulesFileCheck = false

		const { localWorkflowToggles, globalWorkflowToggles } = await refreshWorkflowToggles(this.controller, this.cwd)

		const processUserContent = async () => {
			// This is a temporary solution to dynamically load context mentions from tool results. It checks for the presence of tags that indicate that the tool was rejected and feedback was provided (see formatToolDeniedFeedback, attemptCompletion, executeCommand, and consecutiveMistakeCount >= 3) or "<answer>" (see askFollowupQuestion), we place all user generated content in these tags so they can effectively be used as markers for when we should parse mentions). However if we allow multiple tools responses in the future, we will need to parse mentions specifically within the user content tags.
			// (Note: this caused the @/ import alias bug where file contents were being parsed as well, since v2 converted tool results to text blocks)
			return await Promise.all(
				userContent.map(async (block) => {
					if (block.type === "text") {
						// We need to ensure any user generated content is wrapped in one of these tags so that we know to parse mentions
						// FIXME: Only parse text in between these tags instead of the entire text block which may contain other tool results. This is part of a larger issue where we shouldn't be using regex to parse mentions in the first place (ie for cases where file paths have spaces)
						if (
							block.text.includes("<feedback>") ||
							block.text.includes("<answer>") ||
							block.text.includes("<task>") ||
							block.text.includes("<user_message>")
						) {
							const parsedText = await parseMentions(
								block.text,
								this.cwd,
								this.urlContentFetcher,
								this.fileContextTracker,
							)

							// when parsing slash commands, we still want to allow the user to provide their desired context
							const { processedText, needsClinerulesFileCheck: needsCheck } = await parseSlashCommands(
								parsedText,
								localWorkflowToggles,
								globalWorkflowToggles,
								this.ulid,
							)

							if (needsCheck) {
								needsClinerulesFileCheck = true
							}

							return {
								...block,
								text: processedText,
							}
						}
					}
					return block
				}),
			)
		}

		// Run initial promises in parallel
		const [processedUserContent, environmentDetails] = await Promise.all([
			processUserContent(),
			this.getEnvironmentDetails(includeFileDetails),
		])

		// After processing content, check clinerulesData if needed
		let clinerulesError = false
		if (needsClinerulesFileCheck) {
			clinerulesError = await ensureLocalClineDirExists(this.cwd, GlobalFileNames.clineRules)
		}

		// Add focu chain list instructions if needed
		if (this.FocusChainManager?.shouldIncludeFocusChainInstructions()) {
			const focusChainInstructions = this.FocusChainManager.generateFocusChainInstructions()
			processedUserContent.push({
				type: "text",
				text: focusChainInstructions,
			})

			this.taskState.apiRequestsSinceLastTodoUpdate = 0
			this.taskState.todoListWasUpdatedByUser = false
		}

		// Return all results
		return [processedUserContent, environmentDetails, clinerulesError]
	}

	async getEnvironmentDetails(includeFileDetails: boolean = false) {
		let details = ""

		// It could be useful for cline to know if the user went from one or no file to another between messages, so we always include this context
		details += "\n\n# VSCode Visible Files"
		const visibleFilePaths = (await HostProvider.window.getVisibleTabs({})).paths.map((absolutePath) =>
			path.relative(this.cwd, absolutePath),
		)

		// Filter paths through clineIgnoreController
		const allowedVisibleFiles = this.clineIgnoreController
			.filterPaths(visibleFilePaths)
			.map((p) => p.toPosix())
			.join("\n")

		if (allowedVisibleFiles) {
			details += `\n${allowedVisibleFiles}`
		} else {
			details += "\n(No visible files)"
		}

		details += "\n\n# VSCode Open Tabs"
		const openTabPaths = (await HostProvider.window.getOpenTabs({})).paths.map((absolutePath) =>
			path.relative(this.cwd, absolutePath),
		)

		// Filter paths through clineIgnoreController
		const allowedOpenTabs = this.clineIgnoreController
			.filterPaths(openTabPaths)
			.map((p) => p.toPosix())
			.join("\n")

		if (allowedOpenTabs) {
			details += `\n${allowedOpenTabs}`
		} else {
			details += "\n(No open tabs)"
		}

		const busyTerminals = this.terminalManager.getTerminals(true)
		const inactiveTerminals = this.terminalManager.getTerminals(false)
		// const allTerminals = [...busyTerminals, ...inactiveTerminals]

		if (busyTerminals.length > 0 && this.taskState.didEditFile) {
			//  || this.didEditFile
			await setTimeoutPromise(300) // delay after saving file to let terminals catch up
		}

		// let terminalWasBusy = false
		if (busyTerminals.length > 0) {
			// wait for terminals to cool down
			// terminalWasBusy = allTerminals.some((t) => this.terminalManager.isProcessHot(t.id))
			await pWaitFor(() => busyTerminals.every((t) => !this.terminalManager.isProcessHot(t.id)), {
				interval: 100,
				timeout: 15_000,
			}).catch(() => {})
		}

		this.taskState.didEditFile = false // reset, this lets us know when to wait for saved files to update terminals

		// waiting for updated diagnostics lets terminal output be the most up-to-date possible
		let terminalDetails = ""
		if (busyTerminals.length > 0) {
			// terminals are cool, let's retrieve their output
			terminalDetails += "\n\n# Actively Running Terminals"
			for (const busyTerminal of busyTerminals) {
				terminalDetails += `\n## Original command: \`${busyTerminal.lastCommand}\``
				const newOutput = this.terminalManager.getUnretrievedOutput(busyTerminal.id)
				if (newOutput) {
					terminalDetails += `\n### New Output\n${newOutput}`
				} else {
					// details += `\n(Still running, no new output)` // don't want to show this right after running the command
				}
			}
		}
		// only show inactive terminals if there's output to show
		if (inactiveTerminals.length > 0) {
			const inactiveTerminalOutputs = new Map<number, string>()
			for (const inactiveTerminal of inactiveTerminals) {
				const newOutput = this.terminalManager.getUnretrievedOutput(inactiveTerminal.id)
				if (newOutput) {
					inactiveTerminalOutputs.set(inactiveTerminal.id, newOutput)
				}
			}
			if (inactiveTerminalOutputs.size > 0) {
				terminalDetails += "\n\n# Inactive Terminals"
				for (const [terminalId, newOutput] of inactiveTerminalOutputs) {
					const inactiveTerminal = inactiveTerminals.find((t) => t.id === terminalId)
					if (inactiveTerminal) {
						terminalDetails += `\n## ${inactiveTerminal.lastCommand}`
						terminalDetails += `\n### New Output\n${newOutput}`
					}
				}
			}
		}

		// details += "\n\n# VSCode Workspace Errors"
		// if (diagnosticsDetails) {
		// 	details += diagnosticsDetails
		// } else {
		// 	details += "\n(No errors detected)"
		// }

		if (terminalDetails) {
			details += terminalDetails
		}

		// Add recently modified files section
		const recentlyModifiedFiles = this.fileContextTracker.getAndClearRecentlyModifiedFiles()
		if (recentlyModifiedFiles.length > 0) {
			details +=
				"\n\n# Recently Modified Files\nThese files have been modified since you last accessed them (file was just edited so you may need to re-read it before editing):"
			for (const filePath of recentlyModifiedFiles) {
				details += `\n${filePath}`
			}
		}

		// Add current time information with timezone
		const now = new Date()
		const formatter = new Intl.DateTimeFormat(undefined, {
			year: "numeric",
			month: "numeric",
			day: "numeric",
			hour: "numeric",
			minute: "numeric",
			second: "numeric",
			hour12: true,
		})
		const timeZone = formatter.resolvedOptions().timeZone
		const timeZoneOffset = -now.getTimezoneOffset() / 60 // Convert to hours and invert sign to match conventional notation
		const timeZoneOffsetStr = `${timeZoneOffset >= 0 ? "+" : ""}${timeZoneOffset}:00`
		details += `\n\n# Current Time\n${formatter.format(now)} (${timeZone}, UTC${timeZoneOffsetStr})`

		if (includeFileDetails) {
			details += `\n\n# Current Working Directory (${this.cwd.toPosix()}) Files\n`
			const isDesktop = arePathsEqual(this.cwd, getDesktopDir())
			if (isDesktop) {
				// don't want to immediately access desktop since it would show permission popup
				details += "(Desktop files not shown automatically. Use list_files to explore if needed.)"
			} else {
				const [files, didHitLimit] = await listFiles(this.cwd, true, 200)
				const result = formatResponse.formatFilesList(this.cwd, files, didHitLimit, this.clineIgnoreController)
				details += result
			}

			// Add git remote URLs section
			const gitRemotes = await getGitRemoteUrls(this.cwd)
			if (gitRemotes.length > 0) {
				details += `\n\n# Git Remote URLs\n${gitRemotes.join("\n")}`
			}

			const latestGitHash = await getLatestGitCommitHash(this.cwd)
			if (latestGitHash) {
				details += `\n\n# Latest Git Commit Hash\n${latestGitHash}`
			}
		}

		// Add context window usage information
		const { contextWindow, maxAllowedSize } = getContextWindowInfo(this.api)

		// Get the token count from the most recent API request to accurately reflect context management
		const getTotalTokensFromApiReqMessage = (msg: ClineMessage) => {
			if (!msg.text) {
				return 0
			}
			try {
				const { tokensIn, tokensOut, cacheWrites, cacheReads } = JSON.parse(msg.text)
				return (tokensIn || 0) + (tokensOut || 0) + (cacheWrites || 0) + (cacheReads || 0)
			} catch (_e) {
				return 0
			}
		}

		const clineMessages = this.messageStateHandler.getClineMessages()
		const modifiedMessages = combineApiRequests(combineCommandSequences(clineMessages.slice(1)))
		const lastApiReqMessage = findLast(modifiedMessages, (msg) => {
			if (msg.say !== "api_req_started") {
				return false
			}
			return getTotalTokensFromApiReqMessage(msg) > 0
		})

		const lastApiReqTotalTokens = lastApiReqMessage ? getTotalTokensFromApiReqMessage(lastApiReqMessage) : 0
		const usagePercentage = Math.round((lastApiReqTotalTokens / contextWindow) * 100)

		details += "\n\n# Context Window Usage"
		details += `\n${lastApiReqTotalTokens.toLocaleString()} / ${(contextWindow / 1000).toLocaleString()}K tokens used (${usagePercentage}%)`

		details += "\n\n# Current Mode"
		if (this.mode === "plan") {
			details += "\nPLAN MODE\n" + formatResponse.planModeInstructions()
		} else {
			details += "\nACT MODE"
		}

		return `<environment_details>\n${details.trim()}\n</environment_details>`
	}
}<|MERGE_RESOLUTION|>--- conflicted
+++ resolved
@@ -2232,7 +2232,7 @@
 			}
 
 			if (shouldCompact) {
-				userContent.push({ type: "text", text: summarizeTask() })
+				userContent.push({ type: "text", text: summarizeTask(this.focusChainSettings.enabled) })
 			}
 		} else {
 			const [parsedUserContent, environmentDetails, clinerulesError] = await this.loadContext(
@@ -2247,14 +2247,9 @@
 				)
 			}
 
-<<<<<<< HEAD
 			userContent = parsedUserContent
 
 			userContent.push({ type: "text", text: environmentDetails })
-=======
-		if (shouldCompact) {
-			userContent.push({ type: "text", text: summarizeTask(this.focusChainSettings.enabled) })
->>>>>>> 4b8927c0
 		}
 
 		await this.messageStateHandler.addToApiConversationHistory({
