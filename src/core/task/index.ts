--- conflicted
+++ resolved
@@ -78,26 +78,17 @@
 	getSavedApiConversationHistory,
 	getSavedClineMessages,
 	GlobalFileNames,
+	GlobalFileNames,
 	saveApiConversationHistory,
 	saveClineMessages,
 } from "../storage/disk"
-<<<<<<< HEAD
 import {
-=======
-import { McpHub } from "../../services/mcp/McpHub"
-import WorkspaceTracker from "../../integrations/workspace/WorkspaceTracker"
-import {
-	ClineRulesToggles,
->>>>>>> 73078d63
 	getGlobalClineRules,
 	getLocalClineRules,
 	synchronizeRuleToggles,
 } from "../context/instructions/user-instructions/cline-rules"
 import { getGlobalState, getWorkspaceState, updateGlobalState, updateWorkspaceState } from "../storage/state"
-<<<<<<< HEAD
 import { ClineRulesToggles } from "../../shared/cline-rules"
-=======
->>>>>>> 73078d63
 
 const cwd = vscode.workspace.workspaceFolders?.map((folder) => folder.uri.fsPath).at(0) ?? path.join(os.homedir(), "Desktop") // may or may not exist but fs checking existence would immediately ask for permission which would be bad UX, need to come up with a better solution
 
