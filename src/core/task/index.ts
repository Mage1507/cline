--- conflicted
+++ resolved
@@ -1599,7 +1599,9 @@
 
 	private async getCurrentProviderInfo(): Promise<{ modelId: string; providerId: string }> {
 		const modelId = this.api.getModel()?.id
-		const providerId = (await getGlobalState(this.getContext(), "apiProvider")) as string
+		const context = this.getContext()
+		const providerKey = this.chatSettings.mode === "plan" ? "planModeApiProvider" : "actModeApiProvider"
+		const providerId: string = (await getGlobalState(context, providerKey)) ?? "cline"
 		return { modelId, providerId }
 	}
 
@@ -1927,16 +1929,8 @@
 		}
 
 		// Used to know what models were used in the task if user wants to export metadata for error reporting purposes
-<<<<<<< HEAD
-		const currentProviderId =
-			this.chatSettings.mode === "plan"
-				? ((await getGlobalState(this.getContext(), "planModeApiProvider")) as string)
-				: ((await getGlobalState(this.getContext(), "actModeApiProvider")) as string)
-		if (currentProviderId && this.api.getModel().id) {
-=======
 		const { modelId, providerId } = await this.getCurrentProviderInfo()
 		if (providerId && modelId) {
->>>>>>> a9e526e9
 			try {
 				await this.modelContextTracker.recordModelUsage(providerId, modelId, this.chatSettings.mode)
 			} catch {}
