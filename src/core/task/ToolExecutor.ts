--- conflicted
+++ resolved
@@ -39,7 +39,6 @@
 import { regexSearchFiles } from "@/services/ripgrep"
 import { parseSourceCodeForDefinitionsTopLevel } from "@/services/tree-sitter"
 import { findLast, findLastIndex, parsePartialArrayString } from "@/shared/array"
-import type { ChatSettings } from "@/shared/ChatSettings"
 import { createAndOpenGitHubIssue } from "@/utils/github-url-utils"
 import { getReadablePath, isLocatedInWorkspace } from "@/utils/path"
 import type { ToolParamName, ToolUse, ToolUseName } from "../assistant-message"
@@ -55,10 +54,7 @@
 import type { TaskState } from "./TaskState"
 import { AutoApprove } from "./tools/autoApprove"
 import { showNotificationForApprovalIfAutoApprovalEnabled } from "./utils"
-<<<<<<< HEAD
-=======
 import { Mode } from "@shared/storage/types"
->>>>>>> c3a97c3e
 
 export class ToolExecutor {
 	private autoApprover: AutoApprove
