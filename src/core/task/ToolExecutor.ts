import { ApiHandler } from "@core/api"
import { FileContextTracker } from "@core/context/context-tracking/FileContextTracker"
import { ClineIgnoreController } from "@core/ignore/ClineIgnoreController"
import { DiffViewProvider } from "@integrations/editor/DiffViewProvider"
import { BrowserSession } from "@services/browser/BrowserSession"
import { UrlContentFetcher } from "@services/browser/UrlContentFetcher"
import { McpHub } from "@services/mcp/McpHub"
import { AutoApprovalSettings } from "@shared/AutoApprovalSettings"
import { BrowserSettings } from "@shared/BrowserSettings"
import { ClineAsk, ClineSay } from "@shared/ExtensionMessage"
import { FocusChainSettings } from "@shared/FocusChainSettings"
import { Mode } from "@shared/storage/types"
import { ClineAskResponse } from "@shared/WebviewMessage"
import * as vscode from "vscode"
import { ToolUse, ToolUseName } from "../assistant-message"
import { ContextManager } from "../context/context-management/ContextManager"
import { formatResponse } from "../prompts/responses"
<<<<<<< HEAD
import { ensureTaskDirectoryExists } from "../storage/disk"
=======
>>>>>>> 31161f89
import { StateManager } from "../storage/StateManager"
import { ToolResponse } from "."
import { MessageStateHandler } from "./message-state"
import { TaskState } from "./TaskState"
import { AutoApprove } from "./tools/autoApprove"
import { AccessMcpResourceHandler } from "./tools/handlers/AccessMcpResourceHandler"
import { AskFollowupQuestionToolHandler } from "./tools/handlers/AskFollowupQuestionToolHandler"
import { AttemptCompletionHandler } from "./tools/handlers/AttemptCompletionHandler"
import { BrowserToolHandler } from "./tools/handlers/BrowserToolHandler"
import { CondenseHandler } from "./tools/handlers/CondenseHandler"
import { ExecuteCommandToolHandler } from "./tools/handlers/ExecuteCommandToolHandler"
import { ListCodeDefinitionNamesToolHandler } from "./tools/handlers/ListCodeDefinitionNamesToolHandler"
import { ListFilesToolHandler } from "./tools/handlers/ListFilesToolHandler"
import { LoadMcpDocumentationHandler } from "./tools/handlers/LoadMcpDocumentationHandler"
import { NewTaskHandler } from "./tools/handlers/NewTaskHandler"
import { PlanModeRespondHandler } from "./tools/handlers/PlanModeRespondHandler"
import { ReadFileToolHandler } from "./tools/handlers/ReadFileToolHandler"
import { ReportBugHandler } from "./tools/handlers/ReportBugHandler"
import { SearchFilesToolHandler } from "./tools/handlers/SearchFilesToolHandler"
import { SummarizeTaskHandler } from "./tools/handlers/SummarizeTaskHandler"
import { UseMcpToolHandler } from "./tools/handlers/UseMcpToolHandler"
import { WebFetchToolHandler } from "./tools/handlers/WebFetchToolHandler"
import { WriteToFileToolHandler } from "./tools/handlers/WriteToFileToolHandler"
import { IPartialBlockHandler, SharedToolHandler, ToolExecutorCoordinator } from "./tools/ToolExecutorCoordinator"
import { ToolValidator } from "./tools/ToolValidator"
import { TaskConfig, validateTaskConfig } from "./tools/types/TaskConfig"
import { createUIHelpers } from "./tools/types/UIHelpers"
import { ToolDisplayUtils } from "./tools/utils/ToolDisplayUtils"
import { ToolResultUtils } from "./tools/utils/ToolResultUtils"

export class ToolExecutor {
	private autoApprover: AutoApprove
	private coordinator: ToolExecutorCoordinator

	// Auto-approval methods using the AutoApprove class
	private shouldAutoApproveTool(toolName: ToolUseName): boolean | [boolean, boolean] {
		return this.autoApprover.shouldAutoApproveTool(toolName)
	}

	private async shouldAutoApproveToolWithPath(
		blockname: ToolUseName,
		autoApproveActionpath: string | undefined,
	): Promise<boolean> {
		return this.autoApprover.shouldAutoApproveToolWithPath(blockname, autoApproveActionpath)
	}

	constructor(
		// Core Services & Managers
		private context: vscode.ExtensionContext,
		private taskState: TaskState,
		private messageStateHandler: MessageStateHandler,
		private api: ApiHandler,
		private urlContentFetcher: UrlContentFetcher,
		private browserSession: BrowserSession,
		private diffViewProvider: DiffViewProvider,
		private mcpHub: McpHub,
		private fileContextTracker: FileContextTracker,
		private clineIgnoreController: ClineIgnoreController,
		private contextManager: ContextManager,
		private stateManager: StateManager,

		// Configuration & Settings
		private autoApprovalSettings: AutoApprovalSettings,
		private browserSettings: BrowserSettings,
		private focusChainSettings: FocusChainSettings,
		private cwd: string,
		private taskId: string,
		private ulid: string,
		private mode: Mode,
		private strictPlanModeEnabled: boolean,

		// Callbacks to the Task (Entity)
		private say: (
			type: ClineSay,
			text?: string,
			images?: string[],
			files?: string[],
			partial?: boolean,
		) => Promise<number | undefined>,
		private ask: (
			type: ClineAsk,
			text?: string,
			partial?: boolean,
		) => Promise<{
			response: ClineAskResponse
			text?: string
			images?: string[]
			files?: string[]
		}>,
		private saveCheckpoint: (isAttemptCompletionMessage?: boolean, completionMessageTs?: number) => Promise<void>,
		private sayAndCreateMissingParamError: (toolName: ToolUseName, paramName: string, relPath?: string) => Promise<any>,
		private removeLastPartialMessageIfExistsWithType: (type: "ask" | "say", askOrSay: ClineAsk | ClineSay) => Promise<void>,
		private executeCommandTool: (command: string) => Promise<[boolean, any]>,
		private doesLatestTaskCompletionHaveNewChanges: () => Promise<boolean>,
		private updateFCListFromToolResponse: (taskProgress: string | undefined) => Promise<void>,
	) {
		this.autoApprover = new AutoApprove(autoApprovalSettings)

		// Initialize the coordinator and register all tool handlers
		this.coordinator = new ToolExecutorCoordinator()
		this.registerToolHandlers()
	}

	// Create a properly typed TaskConfig object for handlers
	private asToolConfig(): TaskConfig {
		const config: TaskConfig = {
			taskId: this.taskId,
			ulid: this.ulid,
			context: this.context,
			mode: this.mode,
			strictPlanModeEnabled: this.strictPlanModeEnabled,
			cwd: this.cwd,
			taskState: this.taskState,
			messageState: this.messageStateHandler,
			api: this.api,
			autoApprovalSettings: this.autoApprovalSettings,
			autoApprover: this.autoApprover,
			browserSettings: this.browserSettings,
			focusChainSettings: this.focusChainSettings,
			services: {
				mcpHub: this.mcpHub,
				browserSession: this.browserSession,
				urlContentFetcher: this.urlContentFetcher,
				diffViewProvider: this.diffViewProvider,
				fileContextTracker: this.fileContextTracker,
				clineIgnoreController: this.clineIgnoreController,
				contextManager: this.contextManager,
				stateManager: this.stateManager,
			},
			callbacks: {
				say: this.say,
				ask: this.ask,
				saveCheckpoint: this.saveCheckpoint,
				postStateToWebview: async () => {},
				reinitExistingTaskFromId: async () => {},
				cancelTask: async () => {},
				updateTaskHistory: async (_: any) => [],
				executeCommandTool: this.executeCommandTool,
				doesLatestTaskCompletionHaveNewChanges: this.doesLatestTaskCompletionHaveNewChanges,
				updateFCListFromToolResponse: this.updateFCListFromToolResponse,
				sayAndCreateMissingParamError: this.sayAndCreateMissingParamError,
				removeLastPartialMessageIfExistsWithType: this.removeLastPartialMessageIfExistsWithType,
				shouldAutoApproveToolWithPath: this.shouldAutoApproveToolWithPath.bind(this),
			},
			coordinator: this.coordinator,
		}

		// Validate the config at runtime to catch any missing properties
		validateTaskConfig(config)
		return config
	}

	/**
	 * Register all tool handlers with the coordinator
	 */
	private registerToolHandlers(): void {
		const validator = new ToolValidator(this.clineIgnoreController)

		// Register all tool handlers
		this.coordinator.register(new ListFilesToolHandler(validator))
		this.coordinator.register(new ReadFileToolHandler(validator))
		this.coordinator.register(new BrowserToolHandler())
		this.coordinator.register(new AskFollowupQuestionToolHandler())
		this.coordinator.register(new WebFetchToolHandler())

		// Register WriteToFileToolHandler for all three file tools with proper typing
		const writeHandler = new WriteToFileToolHandler(validator)
		this.coordinator.register(writeHandler) // registers as "write_to_file"
		this.coordinator.register(new SharedToolHandler("replace_in_file", writeHandler))
		this.coordinator.register(new SharedToolHandler("new_rule", writeHandler))

		this.coordinator.register(new ListCodeDefinitionNamesToolHandler(validator))
		this.coordinator.register(new SearchFilesToolHandler(validator))
		this.coordinator.register(new ExecuteCommandToolHandler(validator))
		this.coordinator.register(new UseMcpToolHandler())
		this.coordinator.register(new AccessMcpResourceHandler())
		this.coordinator.register(new LoadMcpDocumentationHandler())
		this.coordinator.register(new PlanModeRespondHandler())
		this.coordinator.register(new NewTaskHandler())
		this.coordinator.register(new AttemptCompletionHandler())
		this.coordinator.register(new CondenseHandler())
		this.coordinator.register(new SummarizeTaskHandler())
		this.coordinator.register(new ReportBugHandler())
	}

	/**
	 * Updates the auto approval settings
	 */
	public updateAutoApprovalSettings(settings: AutoApprovalSettings): void {
		this.autoApprover.updateSettings(settings)
	}

	public updateMode(mode: Mode): void {
		this.mode = mode
	}

	public updateStrictPlanModeEnabled(strictPlanModeEnabled: boolean): void {
		this.strictPlanModeEnabled = strictPlanModeEnabled
	}

	/**
	 * Main entry point for tool execution - called by Task class
	 */
	public async executeTool(block: ToolUse): Promise<void> {
		await this.execute(block)
	}

	/**
	 * Handles errors during tool execution
	 */
	private async handleError(action: string, error: Error, block: ToolUse): Promise<void> {
		const errorString = `Error ${action}: ${error.message}`
		await this.say("error", errorString)

		// Create error response for the tool
		const errorResponse = formatResponse.toolError(errorString)
		this.pushToolResult(errorResponse, block)
	}

	private pushToolResult = (content: ToolResponse, block: ToolUse) => {
		// Use the ToolResultUtils to properly format and push the tool result
		ToolResultUtils.pushToolResult(
			content,
			block,
			this.taskState.userMessageContent,
			(block: ToolUse) => ToolDisplayUtils.getToolDescription(block),
			this.api,
			() => {
				this.taskState.didAlreadyUseTool = true
			},
			this.coordinator,
		)
	}

	/**
	 * Tools that are restricted in plan mode and can only be used in act mode
	 */
	private static readonly PLAN_MODE_RESTRICTED_TOOLS: ToolUseName[] = ["write_to_file", "replace_in_file", "new_rule"]

	/**
	 * Execute a tool through the coordinator if it's registered
	 */
	private async execute(block: ToolUse): Promise<boolean> {
		if (!this.coordinator.has(block.name)) {
			return false // Tool not handled by coordinator
		}

		const config = this.asToolConfig()

		try {
			// Check if user rejected a previous tool
			if (this.taskState.didRejectTool) {
				const reason = block.partial
					? "Tool was interrupted and not executed due to user rejecting a previous tool."
					: "Skipping tool due to user rejecting a previous tool."
				this.createToolRejectionMessage(block, reason)
				return true
			}

			// Check if a tool has already been used in this message
			if (this.taskState.didAlreadyUseTool) {
				this.taskState.userMessageContent.push({
					type: "text",
					text: formatResponse.toolAlreadyUsed(block.name),
				})
				return true
			}

			// Logic for plan-mode tool call restrictions
			if (this.strictPlanModeEnabled && this.mode === "plan" && block.name && this.isPlanModeToolRestricted(block.name)) {
				const errorMessage = `Tool '${block.name}' is not available in PLAN MODE. This tool is restricted to ACT MODE for file modifications. Only use tools available for PLAN MODE when in that mode.`
				await this.say("error", errorMessage)
				this.pushToolResult(formatResponse.toolError(errorMessage), block)
				await this.saveCheckpoint()
				return true
			}
<<<<<<< HEAD
			case "report_bug": {
				const title = block.params.title
				const what_happened = block.params.what_happened
				const steps_to_reproduce = block.params.steps_to_reproduce
				const api_request_output = block.params.api_request_output
				const additional_context = block.params.additional_context

				try {
					if (block.partial) {
						await this.ask(
							"report_bug",
							JSON.stringify({
								title: this.removeClosingTag(block, "title", title),
								what_happened: this.removeClosingTag(block, "what_happened", what_happened),
								steps_to_reproduce: this.removeClosingTag(block, "steps_to_reproduce", steps_to_reproduce),
								api_request_output: this.removeClosingTag(block, "api_request_output", api_request_output),
								additional_context: this.removeClosingTag(block, "additional_context", additional_context),
							}),
							block.partial,
						).catch(() => {})
						break
					} else {
						if (!title) {
							this.taskState.consecutiveMistakeCount++
							this.pushToolResult(await this.sayAndCreateMissingParamError("report_bug", "title"), block)
							await this.saveCheckpoint()
							break
						}
						if (!what_happened) {
							this.taskState.consecutiveMistakeCount++
							this.pushToolResult(await this.sayAndCreateMissingParamError("report_bug", "what_happened"), block)
							await this.saveCheckpoint()
							break
						}
						if (!steps_to_reproduce) {
							this.taskState.consecutiveMistakeCount++
							this.pushToolResult(
								await this.sayAndCreateMissingParamError("report_bug", "steps_to_reproduce"),
								block,
							)
							await this.saveCheckpoint()
							break
						}
						if (!api_request_output) {
							this.taskState.consecutiveMistakeCount++
							this.pushToolResult(
								await this.sayAndCreateMissingParamError("report_bug", "api_request_output"),
								block,
							)
							await this.saveCheckpoint()
							break
						}
						if (!additional_context) {
							this.taskState.consecutiveMistakeCount++
							this.pushToolResult(
								await this.sayAndCreateMissingParamError("report_bug", "additional_context"),
								block,
							)
							await this.saveCheckpoint()
							break
						}

						this.taskState.consecutiveMistakeCount = 0

						if (this.autoApprovalSettings.enabled && this.autoApprovalSettings.enableNotifications) {
							showSystemNotification({
								subtitle: "Cline wants to create a github issue...",
								message: `Cline is suggesting to create a github issue with the title: ${title}`,
							})
						}

						// Derive system information values algorithmically
						const operatingSystem = os.platform() + " " + os.release()
						const clineVersion = this.context.extension.packageJSON.version || "Unknown"
						const host = await HostProvider.env.getHostVersion({})
						const systemInfo = `${host.platform}: ${host.version}, Node.js: ${process.version}, Architecture: ${os.arch()}`
						const currentMode = this.mode
						const apiConfig = this.stateManager.getApiConfiguration()
						const apiProvider = currentMode === "plan" ? apiConfig.planModeApiProvider : apiConfig.actModeApiProvider
						const providerAndModel = `${apiProvider} / ${this.api.getModel().id}`
=======
>>>>>>> 31161f89

			// Close browser for non-browser tools
			if (block.name !== "browser_action") {
				await this.browserSession.closeBrowser()
			}

			// Handle partial blocks
			if (block.partial) {
				await this.handlePartialBlock(block, config)
				return true
			}

			// Handle complete blocks
			await this.handleCompleteBlock(block, config)
			return true
		} catch (error) {
			await this.handleError(`executing ${block.name}`, error as Error, block)
			await this.saveCheckpoint()
			return true
		}
	}

	/**
	 * Check if a tool is restricted in plan mode
	 */
	private isPlanModeToolRestricted(toolName: ToolUseName): boolean {
		return ToolExecutor.PLAN_MODE_RESTRICTED_TOOLS.includes(toolName)
	}

	/**
	 * Create a tool rejection message and add it to user message content
	 */
	private createToolRejectionMessage(block: ToolUse, reason: string): void {
		this.taskState.userMessageContent.push({
			type: "text",
			text: `${reason} ${ToolDisplayUtils.getToolDescription(block, this.coordinator)}`,
		})
	}

	/**
	 * Handle partial block streaming UI updates
	 */
	private async handlePartialBlock(block: ToolUse, config: TaskConfig): Promise<void> {
		// NOTE: We don't push tool results in partial blocks because this is only for UI streaming.
		// The ToolExecutor will handle pushToolResult() when the complete block is processed.
		// This maintains separation of concerns: partial = UI updates, complete = final state changes.
		const handler = this.coordinator.getHandler(block.name)

		// Check if handler supports partial blocks with proper typing
		if (handler && "handlePartialBlock" in handler) {
			const uiHelpers = createUIHelpers(config)
			const partialHandler = handler as IPartialBlockHandler
			await partialHandler.handlePartialBlock(block, uiHelpers)
		}
	}

	/**
	 * Handle complete block execution
	 */
	private async handleCompleteBlock(block: ToolUse, config: any): Promise<void> {
		// All tools are now fully self-managed and implement IPartialBlockHandler
		const result = await this.coordinator.execute(config, block)

		await this.saveCheckpoint()
		this.pushToolResult(result, block)

		// Handle focus chain updates
		if (!block.partial && this.focusChainSettings.enabled) {
			await this.updateFCListFromToolResponse(block.params.task_progress)
		}
	}
}<|MERGE_RESOLUTION|>--- conflicted
+++ resolved
@@ -15,10 +15,7 @@
 import { ToolUse, ToolUseName } from "../assistant-message"
 import { ContextManager } from "../context/context-management/ContextManager"
 import { formatResponse } from "../prompts/responses"
-<<<<<<< HEAD
 import { ensureTaskDirectoryExists } from "../storage/disk"
-=======
->>>>>>> 31161f89
 import { StateManager } from "../storage/StateManager"
 import { ToolResponse } from "."
 import { MessageStateHandler } from "./message-state"
@@ -295,89 +292,6 @@
 				await this.saveCheckpoint()
 				return true
 			}
-<<<<<<< HEAD
-			case "report_bug": {
-				const title = block.params.title
-				const what_happened = block.params.what_happened
-				const steps_to_reproduce = block.params.steps_to_reproduce
-				const api_request_output = block.params.api_request_output
-				const additional_context = block.params.additional_context
-
-				try {
-					if (block.partial) {
-						await this.ask(
-							"report_bug",
-							JSON.stringify({
-								title: this.removeClosingTag(block, "title", title),
-								what_happened: this.removeClosingTag(block, "what_happened", what_happened),
-								steps_to_reproduce: this.removeClosingTag(block, "steps_to_reproduce", steps_to_reproduce),
-								api_request_output: this.removeClosingTag(block, "api_request_output", api_request_output),
-								additional_context: this.removeClosingTag(block, "additional_context", additional_context),
-							}),
-							block.partial,
-						).catch(() => {})
-						break
-					} else {
-						if (!title) {
-							this.taskState.consecutiveMistakeCount++
-							this.pushToolResult(await this.sayAndCreateMissingParamError("report_bug", "title"), block)
-							await this.saveCheckpoint()
-							break
-						}
-						if (!what_happened) {
-							this.taskState.consecutiveMistakeCount++
-							this.pushToolResult(await this.sayAndCreateMissingParamError("report_bug", "what_happened"), block)
-							await this.saveCheckpoint()
-							break
-						}
-						if (!steps_to_reproduce) {
-							this.taskState.consecutiveMistakeCount++
-							this.pushToolResult(
-								await this.sayAndCreateMissingParamError("report_bug", "steps_to_reproduce"),
-								block,
-							)
-							await this.saveCheckpoint()
-							break
-						}
-						if (!api_request_output) {
-							this.taskState.consecutiveMistakeCount++
-							this.pushToolResult(
-								await this.sayAndCreateMissingParamError("report_bug", "api_request_output"),
-								block,
-							)
-							await this.saveCheckpoint()
-							break
-						}
-						if (!additional_context) {
-							this.taskState.consecutiveMistakeCount++
-							this.pushToolResult(
-								await this.sayAndCreateMissingParamError("report_bug", "additional_context"),
-								block,
-							)
-							await this.saveCheckpoint()
-							break
-						}
-
-						this.taskState.consecutiveMistakeCount = 0
-
-						if (this.autoApprovalSettings.enabled && this.autoApprovalSettings.enableNotifications) {
-							showSystemNotification({
-								subtitle: "Cline wants to create a github issue...",
-								message: `Cline is suggesting to create a github issue with the title: ${title}`,
-							})
-						}
-
-						// Derive system information values algorithmically
-						const operatingSystem = os.platform() + " " + os.release()
-						const clineVersion = this.context.extension.packageJSON.version || "Unknown"
-						const host = await HostProvider.env.getHostVersion({})
-						const systemInfo = `${host.platform}: ${host.version}, Node.js: ${process.version}, Architecture: ${os.arch()}`
-						const currentMode = this.mode
-						const apiConfig = this.stateManager.getApiConfiguration()
-						const apiProvider = currentMode === "plan" ? apiConfig.planModeApiProvider : apiConfig.actModeApiProvider
-						const providerAndModel = `${apiProvider} / ${this.api.getModel().id}`
-=======
->>>>>>> 31161f89
 
 			// Close browser for non-browser tools
 			if (block.name !== "browser_action") {
