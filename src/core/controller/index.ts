--- conflicted
+++ resolved
@@ -213,25 +213,6 @@
 				}
 				await this.postStateToWebview()
 				break
-<<<<<<< HEAD
-			case "optionsResponse":
-				await this.postMessageToWebview({
-					type: "invoke",
-					invoke: "sendMessage",
-					text: message.text,
-				})
-				break
-			case "openInBrowser":
-				if (message.url) {
-					vscode.env.openExternal(vscode.Uri.parse(message.url))
-				}
-				break
-=======
-			case "fetchUserCreditsData": {
-				await this.fetchUserCreditsData()
-				break
-			}
->>>>>>> 0d769b43
 			case "fetchMcpMarketplace": {
 				await this.fetchMcpMarketplace(message.bool)
 				break
