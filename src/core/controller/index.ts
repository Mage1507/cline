--- conflicted
+++ resolved
@@ -737,11 +737,8 @@
 			taskHistory: processedTaskHistory,
 			platform,
 			shouldShowAnnouncement,
-<<<<<<< HEAD
 			autoCondenseThreshold,
-=======
 			favoritedModelIds,
->>>>>>> fadcd7e3
 			// NEW: Add workspace information
 			workspaceRoots: this.workspaceManager?.getRoots() ?? [],
 			primaryRootIndex: this.workspaceManager?.getPrimaryIndex() ?? 0,
