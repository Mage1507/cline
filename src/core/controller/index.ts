import { Anthropic } from "@anthropic-ai/sdk"
import axios from "axios"

import fs from "fs/promises"
import { setTimeout as setTimeoutPromise } from "node:timers/promises"
import pWaitFor from "p-wait-for"
import * as path from "path"
import * as vscode from "vscode"
import { handleGrpcRequest, handleGrpcRequestCancel } from "./grpc-handler"
import { handleModelsServiceRequest } from "./models"
import { EmptyRequest } from "@shared/proto/common"
import { buildApiHandler } from "@api/index"
import { cleanupLegacyCheckpoints } from "@integrations/checkpoints/CheckpointMigration"
import { downloadTask } from "@integrations/misc/export-markdown"
import { fetchOpenGraphData } from "@integrations/misc/link-preview"
import { handleFileServiceRequest } from "./file"
import { getTheme } from "@integrations/theme/getTheme"
import WorkspaceTracker from "@integrations/workspace/WorkspaceTracker"
import { ClineAccountService } from "@services/account/ClineAccountService"
import { BrowserSession } from "@services/browser/BrowserSession"
import { McpHub } from "@services/mcp/McpHub"
import { telemetryService } from "@/services/posthog/telemetry/TelemetryService"
import { ApiProvider, ModelInfo } from "@shared/api"
import { ChatContent } from "@shared/ChatContent"
import { ChatSettings } from "@shared/ChatSettings"
import { ExtensionMessage, ExtensionState, Invoke, Platform } from "@shared/ExtensionMessage"
import { HistoryItem } from "@shared/HistoryItem"
import { McpDownloadResponse, McpMarketplaceCatalog, McpServer } from "@shared/mcp"
import { TelemetrySetting } from "@shared/TelemetrySetting"
import { WebviewMessage } from "@shared/WebviewMessage"
import { fileExistsAtPath } from "@utils/fs"
import { getWorkingState } from "@utils/git"
import { extractCommitMessage } from "@integrations/git/commit-message-generator"
import { getTotalTasksSize } from "@utils/storage"
import { ensureMcpServersDirectoryExists, ensureSettingsDirectoryExists, GlobalFileNames } from "../storage/disk"
import {
	getAllExtensionState,
	getGlobalState,
	getSecret,
	getWorkspaceState,
	resetExtensionState,
	storeSecret,
	updateApiConfiguration,
	updateGlobalState,
	updateWorkspaceState,
} from "../storage/state"
import { Task, cwd } from "../task"
import { ClineRulesToggles } from "@shared/cline-rules"
import { sendStateUpdate } from "./state/subscribeToState"
import { refreshClineRulesToggles } from "@core/context/instructions/user-instructions/cline-rules"
import { refreshExternalRulesToggles } from "@core/context/instructions/user-instructions/external-rules"
import { refreshWorkflowToggles } from "@core/context/instructions/user-instructions/workflows"

/*
https://github.com/microsoft/vscode-webview-ui-toolkit-samples/blob/main/default/weather-webview/src/providers/WeatherViewProvider.ts

https://github.com/KumarVariable/vscode-extension-sidebar-html/blob/master/src/customSidebarViewProvider.ts
*/

export class Controller {
	private postMessage: (message: ExtensionMessage) => Thenable<boolean> | undefined

	private disposables: vscode.Disposable[] = []
	task?: Task
	workspaceTracker: WorkspaceTracker
	mcpHub: McpHub
	accountService: ClineAccountService
	private latestAnnouncementId = "may-16-2025_16:11:00" // update to some unique identifier when we add a new announcement

	constructor(
		readonly context: vscode.ExtensionContext,
		private readonly outputChannel: vscode.OutputChannel,
		postMessage: (message: ExtensionMessage) => Thenable<boolean> | undefined,
	) {
		this.outputChannel.appendLine("ClineProvider instantiated")
		this.postMessage = postMessage

		this.workspaceTracker = new WorkspaceTracker((msg) => this.postMessageToWebview(msg))
		this.mcpHub = new McpHub(
			() => ensureMcpServersDirectoryExists(),
			() => ensureSettingsDirectoryExists(this.context),
			(msg) => this.postMessageToWebview(msg),
			this.context.extension?.packageJSON?.version ?? "1.0.0",
		)
		this.accountService = new ClineAccountService(
			(msg) => this.postMessageToWebview(msg),
			async () => {
				const { apiConfiguration } = await this.getStateToPostToWebview()
				return apiConfiguration?.clineApiKey
			},
		)

		// Clean up legacy checkpoints
		cleanupLegacyCheckpoints(this.context.globalStorageUri.fsPath, this.outputChannel).catch((error) => {
			console.error("Failed to cleanup legacy checkpoints:", error)
		})
	}

	/*
	VSCode extensions use the disposable pattern to clean up resources when the sidebar/editor tab is closed by the user or system. This applies to event listening, commands, interacting with the UI, etc.
	- https://vscode-docs.readthedocs.io/en/stable/extensions/patterns-and-principles/
	- https://github.com/microsoft/vscode-extension-samples/blob/main/webview-sample/src/extension.ts
	*/
	async dispose() {
		this.outputChannel.appendLine("Disposing ClineProvider...")
		await this.clearTask()
		this.outputChannel.appendLine("Cleared task")
		while (this.disposables.length) {
			const x = this.disposables.pop()
			if (x) {
				x.dispose()
			}
		}
		this.workspaceTracker.dispose()
		this.mcpHub.dispose()
		this.outputChannel.appendLine("Disposed all disposables")

		console.error("Controller disposed")
	}

	// Auth methods
	async handleSignOut() {
		try {
			await storeSecret(this.context, "clineApiKey", undefined)
			await updateGlobalState(this.context, "userInfo", undefined)
			await updateGlobalState(this.context, "apiProvider", "openrouter")
			await this.postStateToWebview()
			vscode.window.showInformationMessage("Successfully logged out of Cline")
		} catch (error) {
			vscode.window.showErrorMessage("Logout failed")
		}
	}

	async setUserInfo(info?: { displayName: string | null; email: string | null; photoURL: string | null }) {
		await updateGlobalState(this.context, "userInfo", info)
	}

	async initTask(task?: string, images?: string[], historyItem?: HistoryItem) {
		await this.clearTask() // ensures that an existing task doesn't exist before starting a new one, although this shouldn't be possible since user must clear task before starting a new one
		const {
			apiConfiguration,
			customInstructions,
			autoApprovalSettings,
			browserSettings,
			chatSettings,
			shellIntegrationTimeout,
			enableCheckpointsSetting,
			isNewUser,
			taskHistory,
		} = await getAllExtensionState(this.context)

		const NEW_USER_TASK_COUNT_THRESHOLD = 10

		// Check if the user has completed enough tasks to no longer be considered a "new user"
		if (isNewUser && !historyItem && taskHistory && taskHistory.length >= NEW_USER_TASK_COUNT_THRESHOLD) {
			await updateGlobalState(this.context, "isNewUser", false)
			await this.postStateToWebview()
		}

		if (autoApprovalSettings) {
			const updatedAutoApprovalSettings = {
				...autoApprovalSettings,
				version: (autoApprovalSettings.version ?? 1) + 1,
			}
			await updateGlobalState(this.context, "autoApprovalSettings", updatedAutoApprovalSettings)
		}
		this.task = new Task(
			this.context,
			this.mcpHub,
			this.workspaceTracker,
			(historyItem) => this.updateTaskHistory(historyItem),
			() => this.postStateToWebview(),
			(message) => this.postMessageToWebview(message),
			(taskId) => this.reinitExistingTaskFromId(taskId),
			() => this.cancelTask(),
			apiConfiguration,
			autoApprovalSettings,
			browserSettings,
			chatSettings,
			shellIntegrationTimeout,
			enableCheckpointsSetting ?? true,
			customInstructions,
			task,
			images,
			historyItem,
		)
	}

	async reinitExistingTaskFromId(taskId: string) {
		const history = await this.getTaskWithId(taskId)
		if (history) {
			await this.initTask(undefined, undefined, history.historyItem)
		}
	}

	// Send any JSON serializable data to the react app
	async postMessageToWebview(message: ExtensionMessage) {
		await this.postMessage(message)
	}

	/**
	 * Sets up an event listener to listen for messages passed from the webview context and
	 * executes code based on the message that is received.
	 *
	 * @param webview A reference to the extension webview
	 */
	async handleWebviewMessage(message: WebviewMessage) {
		switch (message.type) {
			case "authStateChanged":
				await this.setUserInfo(message.user || undefined)
				await this.postStateToWebview()
				break
			case "webviewDidLaunch":
				this.postStateToWebview()
				this.workspaceTracker?.populateFilePaths() // don't await
				getTheme().then((theme) =>
					this.postMessageToWebview({
						type: "theme",
						text: JSON.stringify(theme),
					}),
				)
				// post last cached models in case the call to endpoint fails
				this.readOpenRouterModels().then((openRouterModels) => {
					if (openRouterModels) {
						this.postMessageToWebview({
							type: "openRouterModels",
							openRouterModels,
						})
					}
				})
				// gui relies on model info to be up-to-date to provide the most accurate pricing, so we need to fetch the latest details on launch.
				// we do this for all users since many users switch between api providers and if they were to switch back to openrouter it would be showing outdated model info if we hadn't retrieved the latest at this point
				// (see normalizeApiConfiguration > openrouter)
				// Prefetch marketplace and OpenRouter models

				getGlobalState(this.context, "mcpMarketplaceCatalog").then((mcpMarketplaceCatalog) => {
					if (mcpMarketplaceCatalog) {
						this.postMessageToWebview({
							type: "mcpMarketplaceCatalog",
							mcpMarketplaceCatalog: mcpMarketplaceCatalog as McpMarketplaceCatalog,
						})
					}
				})
				this.silentlyRefreshMcpMarketplace()
				handleModelsServiceRequest(this, "refreshOpenRouterModels", EmptyRequest.create()).then(async (response) => {
					if (response && response.models) {
						// update model info in state (this needs to be done here since we don't want to update state while settings is open, and we may refresh models there)
						const { apiConfiguration } = await getAllExtensionState(this.context)
						if (apiConfiguration.openRouterModelId && response.models[apiConfiguration.openRouterModelId]) {
							await updateGlobalState(
								this.context,
								"openRouterModelInfo",
								response.models[apiConfiguration.openRouterModelId],
							)
							await this.postStateToWebview()
						}
					}
				})

				// If user already opted in to telemetry, enable telemetry service
				this.getStateToPostToWebview().then((state) => {
					const { telemetrySetting } = state
					const isOptedIn = telemetrySetting !== "disabled"
					telemetryService.updateTelemetryState(isOptedIn)
				})
				break
			case "showChatView": {
				this.postMessageToWebview({
					type: "action",
					action: "chatButtonClicked",
				})
				break
			}
			case "newTask":
				// Code that should run in response to the hello message command
				//vscode.window.showInformationMessage(message.text!)

				// Send a message to our webview.
				// You can send any JSON serializable data.
				// Could also do this in extension .ts
				//this.postMessageToWebview({ type: "text", text: `Extension: ${Date.now()}` })
				// initializing new instance of Cline will make sure that any agentically running promises in old instance don't affect our new task. this essentially creates a fresh slate for the new task
				await this.initTask(message.text, message.images)
				break
			case "apiConfiguration":
				if (message.apiConfiguration) {
					await updateApiConfiguration(this.context, message.apiConfiguration)
					if (this.task) {
						this.task.api = buildApiHandler(message.apiConfiguration)
					}
				}
				await this.postStateToWebview()
				break
			case "autoApprovalSettings":
				if (message.autoApprovalSettings) {
					const currentSettings = (await getAllExtensionState(this.context)).autoApprovalSettings
					const incomingVersion = message.autoApprovalSettings.version ?? 1
					const currentVersion = currentSettings?.version ?? 1
					if (incomingVersion > currentVersion) {
						await updateGlobalState(this.context, "autoApprovalSettings", message.autoApprovalSettings)
						if (this.task) {
							this.task.autoApprovalSettings = message.autoApprovalSettings
						}
						await this.postStateToWebview()
					}
				}
				break
			case "optionsResponse":
				await this.postMessageToWebview({
					type: "invoke",
					invoke: "sendMessage",
					text: message.text,
				})
				break
			case "didShowAnnouncement":
				await updateGlobalState(this.context, "lastShownAnnouncementId", this.latestAnnouncementId)
				await this.postStateToWebview()
				break
			case "refreshClineRules":
				await refreshClineRulesToggles(this.context, cwd)
				await refreshExternalRulesToggles(this.context, cwd)
				await refreshWorkflowToggles(this.context, cwd)
				await this.postStateToWebview()
				break
			case "openInBrowser":
				if (message.url) {
					vscode.env.openExternal(vscode.Uri.parse(message.url))
				}
				break
			case "showAccountViewClicked": {
				await this.postMessageToWebview({ type: "action", action: "accountButtonClicked" })
				break
			}
			case "fetchUserCreditsData": {
				await this.fetchUserCreditsData()
				break
			}
			case "openMcpSettings": {
				const mcpSettingsFilePath = await this.mcpHub?.getMcpSettingsFilePath()
				if (mcpSettingsFilePath) {
					await handleFileServiceRequest(this, "openFile", { value: mcpSettingsFilePath })
				}
				break
			}
			case "fetchMcpMarketplace": {
				await this.fetchMcpMarketplace(message.bool)
				break
			}
			// case "openMcpMarketplaceServerDetails": {
			// 	if (message.text) {
			// 		const response = await fetch(`https://api.cline.bot/v1/mcp/marketplace/item?mcpId=${message.mcpId}`)
			// 		const details: McpDownloadResponse = await response.json()

			// 		if (details.readmeContent) {
			// 			// Disable markdown preview markers
			// 			const config = vscode.workspace.getConfiguration("markdown")
			// 			await config.update("preview.markEditorSelection", false, true)

			// 			// Create URI with base64 encoded markdown content
			// 			const uri = vscode.Uri.parse(
			// 				`${DIFF_VIEW_URI_SCHEME}:${details.name} README?${Buffer.from(details.readmeContent).toString("base64")}`,
			// 			)

			// 			// close existing
			// 			const tabs = vscode.window.tabGroups.all
			// 				.flatMap((tg) => tg.tabs)
			// 				.filter((tab) => tab.label && tab.label.includes("README") && tab.label.includes("Preview"))
			// 			for (const tab of tabs) {
			// 				await vscode.window.tabGroups.close(tab)
			// 			}

			// 			// Show only the preview
			// 			await vscode.commands.executeCommand("markdown.showPreview", uri, {
			// 				sideBySide: true,
			// 				preserveFocus: true,
			// 			})
			// 		}
			// 	}

			// 	this.postMessageToWebview({ type: "relinquishControl" })

			// 	break
			// }
			case "toggleWorkflow": {
				const { workflowPath, enabled } = message
				if (workflowPath && typeof enabled === "boolean") {
					const toggles = ((await getWorkspaceState(this.context, "workflowToggles")) as ClineRulesToggles) || {}
					toggles[workflowPath] = enabled
					await updateWorkspaceState(this.context, "workflowToggles", toggles)
					await this.postStateToWebview()
				}
				break
			}
			case "requestTotalTasksSize": {
				this.refreshTotalTasksSize()
				break
			}
<<<<<<< HEAD
			case "restartMcpServer": {
				try {
					await this.mcpHub?.restartConnection(message.text!)
				} catch (error) {
					console.error(`Failed to retry connection for ${message.text}:`, error)
				}
				break
			}
			case "deleteMcpServer": {
				if (message.serverName) {
					this.mcpHub?.deleteServer(message.serverName)
				}
=======

			case "fetchLatestMcpServersFromHub": {
				this.mcpHub?.sendLatestMcpServers()
>>>>>>> 1de02e9a
				break
			}
			case "openExtensionSettings": {
				const settingsFilter = message.text || ""
				await vscode.commands.executeCommand(
					"workbench.action.openSettings",
					`@ext:saoudrizwan.claude-dev ${settingsFilter}`.trim(), // trim whitespace if no settings filter
				)
				break
			}
			case "invoke": {
				if (message.text) {
					await this.postMessageToWebview({
						type: "invoke",
						invoke: message.text as Invoke,
					})
				}
				break
			}
			// telemetry
			case "openSettings": {
				await this.postMessageToWebview({
					type: "action",
					action: "settingsButtonClicked",
				})
				break
			}
			case "telemetrySetting": {
				if (message.telemetrySetting) {
					await this.updateTelemetrySetting(message.telemetrySetting)
				}
				await this.postStateToWebview()
				break
			}
			case "updateSettings": {
				// api config
				if (message.apiConfiguration) {
					await updateApiConfiguration(this.context, message.apiConfiguration)
					if (this.task) {
						this.task.api = buildApiHandler(message.apiConfiguration)
					}
				}

				// custom instructions
				await this.updateCustomInstructions(message.customInstructionsSetting)

				// telemetry setting
				if (message.telemetrySetting) {
					await this.updateTelemetrySetting(message.telemetrySetting)
				}

				// plan act setting
				await updateGlobalState(this.context, "planActSeparateModelsSetting", message.planActSeparateModelsSetting)

				if (typeof message.enableCheckpointsSetting === "boolean") {
					await updateGlobalState(this.context, "enableCheckpointsSetting", message.enableCheckpointsSetting)
				}

				if (typeof message.mcpMarketplaceEnabled === "boolean") {
					await updateGlobalState(this.context, "mcpMarketplaceEnabled", message.mcpMarketplaceEnabled)
				}

				// chat settings (including preferredLanguage and openAIReasoningEffort)
				if (message.chatSettings) {
					await updateGlobalState(this.context, "chatSettings", message.chatSettings)
					if (this.task) {
						this.task.chatSettings = message.chatSettings
					}
				}

				// after settings are updated, post state to webview
				await this.postStateToWebview()

				await this.postMessageToWebview({ type: "didUpdateSettings" })
				break
			}
			case "clearAllTaskHistory": {
				const answer = await vscode.window.showWarningMessage(
					"What would you like to delete?",
					{ modal: true },
					"Delete All Except Favorites",
					"Delete Everything",
					"Cancel",
				)

				if (answer === "Delete All Except Favorites") {
					await this.deleteNonFavoriteTaskHistory()
					await this.postStateToWebview()
					this.refreshTotalTasksSize()
				} else if (answer === "Delete Everything") {
					await this.deleteAllTaskHistory()
					await this.postStateToWebview()
					this.refreshTotalTasksSize()
				}
				this.postMessageToWebview({ type: "relinquishControl" })
				break
			}
			case "grpc_request": {
				if (message.grpc_request) {
					await handleGrpcRequest(this, message.grpc_request)
				}
				break
			}
			case "grpc_request_cancel": {
				if (message.grpc_request_cancel) {
					await handleGrpcRequestCancel(this, message.grpc_request_cancel)
				}
				break
			}

			// Add more switch case statements here as more webview message commands
			// are created within the webview context (i.e. inside media/main.js)
		}
	}

	async updateTelemetrySetting(telemetrySetting: TelemetrySetting) {
		await updateGlobalState(this.context, "telemetrySetting", telemetrySetting)
		const isOptedIn = telemetrySetting !== "disabled"
		telemetryService.updateTelemetryState(isOptedIn)
	}

	async togglePlanActModeWithChatSettings(chatSettings: ChatSettings, chatContent?: ChatContent) {
		const didSwitchToActMode = chatSettings.mode === "act"

		// Capture mode switch telemetry | Capture regardless of if we know the taskId
		telemetryService.captureModeSwitch(this.task?.taskId ?? "0", chatSettings.mode)

		// Get previous model info that we will revert to after saving current mode api info
		const {
			apiConfiguration,
			previousModeApiProvider: newApiProvider,
			previousModeModelId: newModelId,
			previousModeModelInfo: newModelInfo,
			previousModeVsCodeLmModelSelector: newVsCodeLmModelSelector,
			previousModeThinkingBudgetTokens: newThinkingBudgetTokens,
			previousModeReasoningEffort: newReasoningEffort,
			previousModeAwsBedrockCustomSelected: newAwsBedrockCustomSelected,
			previousModeAwsBedrockCustomModelBaseId: newAwsBedrockCustomModelBaseId,
			planActSeparateModelsSetting,
		} = await getAllExtensionState(this.context)

		const shouldSwitchModel = planActSeparateModelsSetting === true

		if (shouldSwitchModel) {
			// Save the last model used in this mode
			await updateGlobalState(this.context, "previousModeApiProvider", apiConfiguration.apiProvider)
			await updateGlobalState(this.context, "previousModeThinkingBudgetTokens", apiConfiguration.thinkingBudgetTokens)
			await updateGlobalState(this.context, "previousModeReasoningEffort", apiConfiguration.reasoningEffort)
			switch (apiConfiguration.apiProvider) {
				case "anthropic":
				case "vertex":
				case "gemini":
				case "asksage":
				case "openai-native":
				case "qwen":
				case "deepseek":
				case "xai":
					await updateGlobalState(this.context, "previousModeModelId", apiConfiguration.apiModelId)
					break
				case "bedrock":
					await updateGlobalState(this.context, "previousModeModelId", apiConfiguration.apiModelId)
					await updateGlobalState(
						this.context,
						"previousModeAwsBedrockCustomSelected",
						apiConfiguration.awsBedrockCustomSelected,
					)
					await updateGlobalState(
						this.context,
						"previousModeAwsBedrockCustomModelBaseId",
						apiConfiguration.awsBedrockCustomModelBaseId,
					)
					break
				case "openrouter":
				case "cline":
					await updateGlobalState(this.context, "previousModeModelId", apiConfiguration.openRouterModelId)
					await updateGlobalState(this.context, "previousModeModelInfo", apiConfiguration.openRouterModelInfo)
					break
				case "vscode-lm":
					// Important we don't set modelId to this, as it's an object not string (webview expects model id to be a string)
					await updateGlobalState(
						this.context,
						"previousModeVsCodeLmModelSelector",
						apiConfiguration.vsCodeLmModelSelector,
					)
					break
				case "openai":
					await updateGlobalState(this.context, "previousModeModelId", apiConfiguration.openAiModelId)
					await updateGlobalState(this.context, "previousModeModelInfo", apiConfiguration.openAiModelInfo)
					break
				case "ollama":
					await updateGlobalState(this.context, "previousModeModelId", apiConfiguration.ollamaModelId)
					break
				case "lmstudio":
					await updateGlobalState(this.context, "previousModeModelId", apiConfiguration.lmStudioModelId)
					break
				case "litellm":
					await updateGlobalState(this.context, "previousModeModelId", apiConfiguration.liteLlmModelId)
					await updateGlobalState(this.context, "previousModeModelInfo", apiConfiguration.liteLlmModelInfo)
					break
				case "requesty":
					await updateGlobalState(this.context, "previousModeModelId", apiConfiguration.requestyModelId)
					await updateGlobalState(this.context, "previousModeModelInfo", apiConfiguration.requestyModelInfo)
					break
			}

			// Restore the model used in previous mode
			if (
				newApiProvider ||
				newModelId ||
				newThinkingBudgetTokens !== undefined ||
				newReasoningEffort ||
				newVsCodeLmModelSelector
			) {
				await updateGlobalState(this.context, "apiProvider", newApiProvider)
				await updateGlobalState(this.context, "thinkingBudgetTokens", newThinkingBudgetTokens)
				await updateGlobalState(this.context, "reasoningEffort", newReasoningEffort)
				switch (newApiProvider) {
					case "anthropic":
					case "vertex":
					case "gemini":
					case "asksage":
					case "openai-native":
					case "qwen":
					case "deepseek":
					case "xai":
						await updateGlobalState(this.context, "apiModelId", newModelId)
						break
					case "bedrock":
						await updateGlobalState(this.context, "apiModelId", newModelId)
						await updateGlobalState(this.context, "awsBedrockCustomSelected", newAwsBedrockCustomSelected)
						await updateGlobalState(this.context, "awsBedrockCustomModelBaseId", newAwsBedrockCustomModelBaseId)
						break
					case "openrouter":
					case "cline":
						await updateGlobalState(this.context, "openRouterModelId", newModelId)
						await updateGlobalState(this.context, "openRouterModelInfo", newModelInfo)
						break
					case "vscode-lm":
						await updateGlobalState(this.context, "vsCodeLmModelSelector", newVsCodeLmModelSelector)
						break
					case "openai":
						await updateGlobalState(this.context, "openAiModelId", newModelId)
						await updateGlobalState(this.context, "openAiModelInfo", newModelInfo)
						break
					case "ollama":
						await updateGlobalState(this.context, "ollamaModelId", newModelId)
						break
					case "lmstudio":
						await updateGlobalState(this.context, "lmStudioModelId", newModelId)
						break
					case "litellm":
						await updateGlobalState(this.context, "previousModeModelId", apiConfiguration.liteLlmModelId)
						await updateGlobalState(this.context, "previousModeModelInfo", apiConfiguration.liteLlmModelInfo)
						break
					case "requesty":
						await updateGlobalState(this.context, "requestyModelId", newModelId)
						await updateGlobalState(this.context, "requestyModelInfo", newModelInfo)
						break
				}

				if (this.task) {
					const { apiConfiguration: updatedApiConfiguration } = await getAllExtensionState(this.context)
					this.task.api = buildApiHandler(updatedApiConfiguration)
				}
			}
		}

		await updateGlobalState(this.context, "chatSettings", chatSettings)
		await this.postStateToWebview()

		if (this.task) {
			this.task.chatSettings = chatSettings
			if (this.task.isAwaitingPlanResponse && didSwitchToActMode) {
				this.task.didRespondToPlanAskBySwitchingMode = true
				// Use chatContent if provided, otherwise use default message
				await this.postMessageToWebview({
					type: "invoke",
					invoke: "sendMessage",
					text: chatContent?.message || "PLAN_MODE_TOGGLE_RESPONSE",
					images: chatContent?.images,
				})
			} else {
				this.cancelTask()
			}
		}
	}

	async cancelTask() {
		if (this.task) {
			const { historyItem } = await this.getTaskWithId(this.task.taskId)
			try {
				await this.task.abortTask()
			} catch (error) {
				console.error("Failed to abort task", error)
			}
			await pWaitFor(
				() =>
					this.task === undefined ||
					this.task.isStreaming === false ||
					this.task.didFinishAbortingStream ||
					this.task.isWaitingForFirstChunk, // if only first chunk is processed, then there's no need to wait for graceful abort (closes edits, browser, etc)
				{
					timeout: 3_000,
				},
			).catch(() => {
				console.error("Failed to abort task")
			})
			if (this.task) {
				// 'abandoned' will prevent this cline instance from affecting future cline instance gui. this may happen if its hanging on a streaming request
				this.task.abandoned = true
			}
			await this.initTask(undefined, undefined, historyItem) // clears task again, so we need to abortTask manually above
			// await this.postStateToWebview() // new Cline instance will post state when it's ready. having this here sent an empty messages array to webview leading to virtuoso having to reload the entire list
		}
	}

	async updateCustomInstructions(instructions?: string) {
		// User may be clearing the field
		await updateGlobalState(this.context, "customInstructions", instructions || undefined)
		if (this.task) {
			this.task.customInstructions = instructions || undefined
		}
	}

	// Account

	async fetchUserCreditsData() {
		try {
			await Promise.all([
				this.accountService?.fetchBalance(),
				this.accountService?.fetchUsageTransactions(),
				this.accountService?.fetchPaymentTransactions(),
			])
		} catch (error) {
			console.error("Failed to fetch user credits data:", error)
		}
	}

	// Auth

	public async validateAuthState(state: string | null): Promise<boolean> {
		const storedNonce = await getSecret(this.context, "authNonce")
		if (!state || state !== storedNonce) {
			return false
		}
		await storeSecret(this.context, "authNonce", undefined) // Clear after use
		return true
	}

	async handleAuthCallback(customToken: string, apiKey: string) {
		try {
			// Store API key for API calls
			await storeSecret(this.context, "clineApiKey", apiKey)

			// Send custom token to webview for Firebase auth
			await this.postMessageToWebview({
				type: "authCallback",
				customToken,
			})

			const clineProvider: ApiProvider = "cline"
			await updateGlobalState(this.context, "apiProvider", clineProvider)

			// Update API configuration with the new provider and API key
			const { apiConfiguration } = await getAllExtensionState(this.context)
			const updatedConfig = {
				...apiConfiguration,
				apiProvider: clineProvider,
				clineApiKey: apiKey,
			}

			if (this.task) {
				this.task.api = buildApiHandler(updatedConfig)
			}

			await this.postStateToWebview()
			// vscode.window.showInformationMessage("Successfully logged in to Cline")
		} catch (error) {
			console.error("Failed to handle auth callback:", error)
			vscode.window.showErrorMessage("Failed to log in to Cline")
			// Even on login failure, we preserve any existing tokens
			// Only clear tokens on explicit logout
		}
	}

	// MCP Marketplace

	private async fetchMcpMarketplaceFromApi(silent: boolean = false): Promise<McpMarketplaceCatalog | undefined> {
		try {
			const response = await axios.get("https://api.cline.bot/v1/mcp/marketplace", {
				headers: {
					"Content-Type": "application/json",
				},
			})

			if (!response.data) {
				throw new Error("Invalid response from MCP marketplace API")
			}

			const catalog: McpMarketplaceCatalog = {
				items: (response.data || []).map((item: any) => ({
					...item,
					githubStars: item.githubStars ?? 0,
					downloadCount: item.downloadCount ?? 0,
					tags: item.tags ?? [],
				})),
			}

			// Store in global state
			await updateGlobalState(this.context, "mcpMarketplaceCatalog", catalog)
			return catalog
		} catch (error) {
			console.error("Failed to fetch MCP marketplace:", error)
			if (!silent) {
				const errorMessage = error instanceof Error ? error.message : "Failed to fetch MCP marketplace"
				await this.postMessageToWebview({
					type: "mcpMarketplaceCatalog",
					error: errorMessage,
				})
				vscode.window.showErrorMessage(errorMessage)
			}
			return undefined
		}
	}

	private async fetchMcpMarketplaceFromApiRPC(silent: boolean = false): Promise<McpMarketplaceCatalog | undefined> {
		try {
			const response = await axios.get("https://api.cline.bot/v1/mcp/marketplace", {
				headers: {
					"Content-Type": "application/json",
				},
			})

			if (!response.data) {
				throw new Error("Invalid response from MCP marketplace API")
			}

			const catalog: McpMarketplaceCatalog = {
				items: (response.data || []).map((item: any) => ({
					...item,
					githubStars: item.githubStars ?? 0,
					downloadCount: item.downloadCount ?? 0,
					tags: item.tags ?? [],
				})),
			}

			// Store in global state
			await updateGlobalState(this.context, "mcpMarketplaceCatalog", catalog)
			return catalog
		} catch (error) {
			console.error("Failed to fetch MCP marketplace:", error)
			if (!silent) {
				const errorMessage = error instanceof Error ? error.message : "Failed to fetch MCP marketplace"
				throw new Error(errorMessage)
			}
			return undefined
		}
	}

	async silentlyRefreshMcpMarketplace() {
		try {
			const catalog = await this.fetchMcpMarketplaceFromApi(true)
			if (catalog) {
				await this.postMessageToWebview({
					type: "mcpMarketplaceCatalog",
					mcpMarketplaceCatalog: catalog,
				})
			}
		} catch (error) {
			console.error("Failed to silently refresh MCP marketplace:", error)
		}
	}

	/**
	 * RPC variant that silently refreshes the MCP marketplace catalog and returns the result
	 * Unlike silentlyRefreshMcpMarketplace, this doesn't post a message to the webview
	 * @returns MCP marketplace catalog or undefined if refresh failed
	 */
	async silentlyRefreshMcpMarketplaceRPC() {
		try {
			return await this.fetchMcpMarketplaceFromApiRPC(true)
		} catch (error) {
			console.error("Failed to silently refresh MCP marketplace (RPC):", error)
			return undefined
		}
	}

	private async fetchMcpMarketplace(forceRefresh: boolean = false) {
		try {
			// Check if we have cached data
			const cachedCatalog = (await getGlobalState(this.context, "mcpMarketplaceCatalog")) as
				| McpMarketplaceCatalog
				| undefined
			if (!forceRefresh && cachedCatalog?.items) {
				await this.postMessageToWebview({
					type: "mcpMarketplaceCatalog",
					mcpMarketplaceCatalog: cachedCatalog,
				})
				return
			}

			const catalog = await this.fetchMcpMarketplaceFromApi(false)
			if (catalog) {
				await this.postMessageToWebview({
					type: "mcpMarketplaceCatalog",
					mcpMarketplaceCatalog: catalog,
				})
			}
		} catch (error) {
			console.error("Failed to handle cached MCP marketplace:", error)
			const errorMessage = error instanceof Error ? error.message : "Failed to handle cached MCP marketplace"
			await this.postMessageToWebview({
				type: "mcpMarketplaceCatalog",
				error: errorMessage,
			})
			vscode.window.showErrorMessage(errorMessage)
		}
	}

	// OpenRouter

	async handleOpenRouterCallback(code: string) {
		let apiKey: string
		try {
			const response = await axios.post("https://openrouter.ai/api/v1/auth/keys", { code })
			if (response.data && response.data.key) {
				apiKey = response.data.key
			} else {
				throw new Error("Invalid response from OpenRouter API")
			}
		} catch (error) {
			console.error("Error exchanging code for API key:", error)
			throw error
		}

		const openrouter: ApiProvider = "openrouter"
		await updateGlobalState(this.context, "apiProvider", openrouter)
		await storeSecret(this.context, "openRouterApiKey", apiKey)
		await this.postStateToWebview()
		if (this.task) {
			this.task.api = buildApiHandler({
				apiProvider: openrouter,
				openRouterApiKey: apiKey,
			})
		}
		// await this.postMessageToWebview({ type: "action", action: "settingsButtonClicked" }) // bad ux if user is on welcome
	}

	private async ensureCacheDirectoryExists(): Promise<string> {
		const cacheDir = path.join(this.context.globalStorageUri.fsPath, "cache")
		await fs.mkdir(cacheDir, { recursive: true })
		return cacheDir
	}

	// Read OpenRouter models from disk cache
	async readOpenRouterModels(): Promise<Record<string, ModelInfo> | undefined> {
		const openRouterModelsFilePath = path.join(await this.ensureCacheDirectoryExists(), GlobalFileNames.openRouterModels)
		const fileExists = await fileExistsAtPath(openRouterModelsFilePath)
		if (fileExists) {
			const fileContents = await fs.readFile(openRouterModelsFilePath, "utf8")
			return JSON.parse(fileContents)
		}
		return undefined
	}

	// Context menus and code actions

	getFileMentionFromPath(filePath: string) {
		const cwd = vscode.workspace.workspaceFolders?.map((folder) => folder.uri.fsPath).at(0)
		if (!cwd) {
			return "@/" + filePath
		}
		const relativePath = path.relative(cwd, filePath)
		return "@/" + relativePath
	}

	// 'Add to Cline' context menu in editor and code action
	async addSelectedCodeToChat(code: string, filePath: string, languageId: string, diagnostics?: vscode.Diagnostic[]) {
		// Ensure the sidebar view is visible
		await vscode.commands.executeCommand("claude-dev.SidebarProvider.focus")
		await setTimeoutPromise(100)

		// Post message to webview with the selected code
		const fileMention = this.getFileMentionFromPath(filePath)

		let input = `${fileMention}\n\`\`\`\n${code}\n\`\`\``
		if (diagnostics) {
			const problemsString = this.convertDiagnosticsToProblemsString(diagnostics)
			input += `\nProblems:\n${problemsString}`
		}

		await this.postMessageToWebview({
			type: "addToInput",
			text: input,
		})

		console.log("addSelectedCodeToChat", code, filePath, languageId)
	}

	// 'Add to Cline' context menu in Terminal
	async addSelectedTerminalOutputToChat(output: string, terminalName: string) {
		// Ensure the sidebar view is visible
		await vscode.commands.executeCommand("claude-dev.SidebarProvider.focus")
		await setTimeoutPromise(100)

		// Post message to webview with the selected terminal output
		// await this.postMessageToWebview({
		//     type: "addSelectedTerminalOutput",
		//     output,
		//     terminalName
		// })

		await this.postMessageToWebview({
			type: "addToInput",
			text: `Terminal output:\n\`\`\`\n${output}\n\`\`\``,
		})

		console.log("addSelectedTerminalOutputToChat", output, terminalName)
	}

	// 'Fix with Cline' in code actions
	async fixWithCline(code: string, filePath: string, languageId: string, diagnostics: vscode.Diagnostic[]) {
		// Ensure the sidebar view is visible
		await vscode.commands.executeCommand("claude-dev.SidebarProvider.focus")
		await setTimeoutPromise(100)

		const fileMention = this.getFileMentionFromPath(filePath)
		const problemsString = this.convertDiagnosticsToProblemsString(diagnostics)
		await this.initTask(`Fix the following code in ${fileMention}\n\`\`\`\n${code}\n\`\`\`\n\nProblems:\n${problemsString}`)

		console.log("fixWithCline", code, filePath, languageId, diagnostics, problemsString)
	}

	convertDiagnosticsToProblemsString(diagnostics: vscode.Diagnostic[]) {
		let problemsString = ""
		for (const diagnostic of diagnostics) {
			let label: string
			switch (diagnostic.severity) {
				case vscode.DiagnosticSeverity.Error:
					label = "Error"
					break
				case vscode.DiagnosticSeverity.Warning:
					label = "Warning"
					break
				case vscode.DiagnosticSeverity.Information:
					label = "Information"
					break
				case vscode.DiagnosticSeverity.Hint:
					label = "Hint"
					break
				default:
					label = "Diagnostic"
			}
			const line = diagnostic.range.start.line + 1 // VSCode lines are 0-indexed
			const source = diagnostic.source ? `${diagnostic.source} ` : ""
			problemsString += `\n- [${source}${label}] Line ${line}: ${diagnostic.message}`
		}
		problemsString = problemsString.trim()
		return problemsString
	}

	// Task history

	async getTaskWithId(id: string): Promise<{
		historyItem: HistoryItem
		taskDirPath: string
		apiConversationHistoryFilePath: string
		uiMessagesFilePath: string
		contextHistoryFilePath: string
		taskMetadataFilePath: string
		apiConversationHistory: Anthropic.MessageParam[]
	}> {
		const history = ((await getGlobalState(this.context, "taskHistory")) as HistoryItem[] | undefined) || []
		const historyItem = history.find((item) => item.id === id)
		if (historyItem) {
			const taskDirPath = path.join(this.context.globalStorageUri.fsPath, "tasks", id)
			const apiConversationHistoryFilePath = path.join(taskDirPath, GlobalFileNames.apiConversationHistory)
			const uiMessagesFilePath = path.join(taskDirPath, GlobalFileNames.uiMessages)
			const contextHistoryFilePath = path.join(taskDirPath, GlobalFileNames.contextHistory)
			const taskMetadataFilePath = path.join(taskDirPath, GlobalFileNames.taskMetadata)
			const fileExists = await fileExistsAtPath(apiConversationHistoryFilePath)
			if (fileExists) {
				const apiConversationHistory = JSON.parse(await fs.readFile(apiConversationHistoryFilePath, "utf8"))
				return {
					historyItem,
					taskDirPath,
					apiConversationHistoryFilePath,
					uiMessagesFilePath,
					contextHistoryFilePath,
					taskMetadataFilePath,
					apiConversationHistory,
				}
			}
		}
		// if we tried to get a task that doesn't exist, remove it from state
		// FIXME: this seems to happen sometimes when the json file doesn't save to disk for some reason
		await this.deleteTaskFromState(id)
		throw new Error("Task not found")
	}

	async showTaskWithId(id: string) {
		if (id !== this.task?.taskId) {
			// non-current task
			const { historyItem } = await this.getTaskWithId(id)
			await this.initTask(undefined, undefined, historyItem) // clears existing task
		}
		await this.postMessageToWebview({
			type: "action",
			action: "chatButtonClicked",
		})
	}

	async exportTaskWithId(id: string) {
		const { historyItem, apiConversationHistory } = await this.getTaskWithId(id)
		await downloadTask(historyItem.ts, apiConversationHistory)
	}

	async deleteAllTaskHistory() {
		await this.clearTask()
		await updateGlobalState(this.context, "taskHistory", undefined)
		try {
			// Remove all contents of tasks directory
			const taskDirPath = path.join(this.context.globalStorageUri.fsPath, "tasks")
			if (await fileExistsAtPath(taskDirPath)) {
				await fs.rm(taskDirPath, { recursive: true, force: true })
			}
			// Remove checkpoints directory contents
			const checkpointsDirPath = path.join(this.context.globalStorageUri.fsPath, "checkpoints")
			if (await fileExistsAtPath(checkpointsDirPath)) {
				await fs.rm(checkpointsDirPath, { recursive: true, force: true })
			}
		} catch (error) {
			vscode.window.showErrorMessage(
				`Encountered error while deleting task history, there may be some files left behind. Error: ${error instanceof Error ? error.message : String(error)}`,
			)
		}
		// await this.postStateToWebview()
	}

	async deleteNonFavoriteTaskHistory() {
		await this.clearTask()

		const taskHistory = ((await getGlobalState(this.context, "taskHistory")) as HistoryItem[]) || []
		const favoritedTasks = taskHistory.filter((task) => task.isFavorited === true)

		// If user has no favorited tasks, show a warning message
		if (favoritedTasks.length === 0) {
			vscode.window.showWarningMessage("No favorited tasks found. Please favorite tasks before using this option.")
			await this.postStateToWebview()
			return
		}

		await updateGlobalState(this.context, "taskHistory", favoritedTasks)

		// Delete non-favorited task directories
		try {
			const preserveTaskIds = favoritedTasks.map((task) => task.id)
			const taskDirPath = path.join(this.context.globalStorageUri.fsPath, "tasks")

			if (await fileExistsAtPath(taskDirPath)) {
				const taskDirs = await fs.readdir(taskDirPath)
				for (const taskDir of taskDirs) {
					if (!preserveTaskIds.includes(taskDir)) {
						await fs.rm(path.join(taskDirPath, taskDir), { recursive: true, force: true })
					}
				}
			}
		} catch (error) {
			vscode.window.showErrorMessage(
				`Error deleting task history: ${error instanceof Error ? error.message : String(error)}`,
			)
		}

		await this.postStateToWebview()
	}

	async refreshTotalTasksSize() {
		getTotalTasksSize(this.context.globalStorageUri.fsPath)
			.then((newTotalSize) => {
				this.postMessageToWebview({
					type: "totalTasksSize",
					totalTasksSize: newTotalSize,
				})
			})
			.catch((error) => {
				console.error("Error calculating total tasks size:", error)
			})
	}

	async deleteTaskWithId(id: string) {
		console.info("deleteTaskWithId: ", id)

		try {
			if (id === this.task?.taskId) {
				await this.clearTask()
				console.debug("cleared task")
			}

			const {
				taskDirPath,
				apiConversationHistoryFilePath,
				uiMessagesFilePath,
				contextHistoryFilePath,
				taskMetadataFilePath,
			} = await this.getTaskWithId(id)
			const legacyMessagesFilePath = path.join(taskDirPath, "claude_messages.json")
			const updatedTaskHistory = await this.deleteTaskFromState(id)

			// Delete the task files
			for (const filePath of [
				apiConversationHistoryFilePath,
				uiMessagesFilePath,
				contextHistoryFilePath,
				taskMetadataFilePath,
				legacyMessagesFilePath,
			]) {
				const fileExists = await fileExistsAtPath(filePath)
				if (fileExists) {
					await fs.unlink(filePath)
				}
			}

			await fs.rmdir(taskDirPath) // succeeds if the dir is empty

			if (updatedTaskHistory.length === 0) {
				await this.deleteAllTaskHistory()
			}
		} catch (error) {
			console.debug(`Error deleting task:`, error)
		}

		this.refreshTotalTasksSize()
	}

	async deleteTaskFromState(id: string) {
		// Remove the task from history
		const taskHistory = ((await getGlobalState(this.context, "taskHistory")) as HistoryItem[] | undefined) || []
		const updatedTaskHistory = taskHistory.filter((task) => task.id !== id)
		await updateGlobalState(this.context, "taskHistory", updatedTaskHistory)

		// Notify the webview that the task has been deleted
		await this.postStateToWebview()

		return updatedTaskHistory
	}

	async postStateToWebview() {
		const state = await this.getStateToPostToWebview()
		// For testing: Bypass gRPC stream and send state directly
		console.log("[Controller Test Revert] Posting full state via direct 'state' message.")
		await this.postMessageToWebview({ type: "state", state: state })
		// await sendStateUpdate(state) // Original line for the GrPC stream
	}

	async getStateToPostToWebview(): Promise<ExtensionState> {
		const {
			apiConfiguration,
			lastShownAnnouncementId,
			customInstructions,
			taskHistory,
			autoApprovalSettings,
			browserSettings,
			chatSettings,
			userInfo,
			mcpMarketplaceEnabled,
			telemetrySetting,
			planActSeparateModelsSetting,
			enableCheckpointsSetting,
			globalClineRulesToggles,
			shellIntegrationTimeout,
			isNewUser,
		} = await getAllExtensionState(this.context)

		const localClineRulesToggles =
			((await getWorkspaceState(this.context, "localClineRulesToggles")) as ClineRulesToggles) || {}

		const localWindsurfRulesToggles =
			((await getWorkspaceState(this.context, "localWindsurfRulesToggles")) as ClineRulesToggles) || {}

		const localCursorRulesToggles =
			((await getWorkspaceState(this.context, "localCursorRulesToggles")) as ClineRulesToggles) || {}

		const workflowToggles = ((await getWorkspaceState(this.context, "workflowToggles")) as ClineRulesToggles) || {}

		return {
			version: this.context.extension?.packageJSON?.version ?? "",
			apiConfiguration,
			customInstructions,
			uriScheme: vscode.env.uriScheme,
			currentTaskItem: this.task?.taskId ? (taskHistory || []).find((item) => item.id === this.task?.taskId) : undefined,
			checkpointTrackerErrorMessage: this.task?.checkpointTrackerErrorMessage,
			clineMessages: this.task?.clineMessages || [],
			taskHistory: (taskHistory || [])
				.filter((item) => item.ts && item.task)
				.sort((a, b) => b.ts - a.ts)
				.slice(0, 100), // for now we're only getting the latest 100 tasks, but a better solution here is to only pass in 3 for recent task history, and then get the full task history on demand when going to the task history view (maybe with pagination?)
			shouldShowAnnouncement: lastShownAnnouncementId !== this.latestAnnouncementId,
			platform: process.platform as Platform,
			autoApprovalSettings,
			browserSettings,
			chatSettings,
			userInfo,
			mcpMarketplaceEnabled,
			telemetrySetting,
			planActSeparateModelsSetting,
			enableCheckpointsSetting: enableCheckpointsSetting ?? true,
			vscMachineId: vscode.env.machineId,
			globalClineRulesToggles: globalClineRulesToggles || {},
			localClineRulesToggles: localClineRulesToggles || {},
			localWindsurfRulesToggles: localWindsurfRulesToggles || {},
			localCursorRulesToggles: localCursorRulesToggles || {},
			workflowToggles: workflowToggles || {},
			shellIntegrationTimeout,
			isNewUser,
		}
	}

	async clearTask() {
		if (this.task) {
			await telemetryService.sendCollectedEvents(this.task.taskId)
		}
		this.task?.abortTask()
		this.task = undefined // removes reference to it, so once promises end it will be garbage collected
	}

	// Caching mechanism to keep track of webview messages + API conversation history per provider instance

	/*
	Now that we use retainContextWhenHidden, we don't have to store a cache of cline messages in the user's state, but we could to reduce memory footprint in long conversations.

	- We have to be careful of what state is shared between ClineProvider instances since there could be multiple instances of the extension running at once. For example when we cached cline messages using the same key, two instances of the extension could end up using the same key and overwriting each other's messages.
	- Some state does need to be shared between the instances, i.e. the API key--however there doesn't seem to be a good way to notify the other instances that the API key has changed.

	We need to use a unique identifier for each ClineProvider instance's message cache since we could be running several instances of the extension outside of just the sidebar i.e. in editor panels.

	// conversation history to send in API requests

	/*
	It seems that some API messages do not comply with vscode state requirements. Either the Anthropic library is manipulating these values somehow in the backend in a way that's creating cyclic references, or the API returns a function or a Symbol as part of the message content.
	VSCode docs about state: "The value must be JSON-stringifyable ... value — A value. MUST not contain cyclic references."
	For now we'll store the conversation history in memory, and if we need to store in state directly we'd need to do a manual conversion to ensure proper json stringification.
	*/

	// getApiConversationHistory(): Anthropic.MessageParam[] {
	// 	// const history = (await this.getGlobalState(
	// 	// 	this.getApiConversationHistoryStateKey()
	// 	// )) as Anthropic.MessageParam[]
	// 	// return history || []
	// 	return this.apiConversationHistory
	// }

	// setApiConversationHistory(history: Anthropic.MessageParam[] | undefined) {
	// 	// await this.updateGlobalState(this.getApiConversationHistoryStateKey(), history)
	// 	this.apiConversationHistory = history || []
	// }

	// addMessageToApiConversationHistory(message: Anthropic.MessageParam): Anthropic.MessageParam[] {
	// 	// const history = await this.getApiConversationHistory()
	// 	// history.push(message)
	// 	// await this.setApiConversationHistory(history)
	// 	// return history
	// 	this.apiConversationHistory.push(message)
	// 	return this.apiConversationHistory
	// }

	async updateTaskHistory(item: HistoryItem): Promise<HistoryItem[]> {
		const history = ((await getGlobalState(this.context, "taskHistory")) as HistoryItem[]) || []
		const existingItemIndex = history.findIndex((h) => h.id === item.id)
		if (existingItemIndex !== -1) {
			history[existingItemIndex] = item
		} else {
			history.push(item)
		}
		await updateGlobalState(this.context, "taskHistory", history)
		return history
	}

	// private async clearState() {
	// 	this.context.workspaceState.keys().forEach((key) => {
	// 		this.context.workspaceState.update(key, undefined)
	// 	})
	// 	this.context.globalState.keys().forEach((key) => {
	// 		this.context.globalState.update(key, undefined)
	// 	})
	// 	this.context.secrets.delete("apiKey")
	// }

	// secrets

	// Git commit message generation

	async generateGitCommitMessage() {
		try {
			// Check if there's a workspace folder open
			const cwd = vscode.workspace.workspaceFolders?.[0]?.uri.fsPath
			if (!cwd) {
				vscode.window.showErrorMessage("No workspace folder open")
				return
			}

			// Get the git diff
			const gitDiff = await getWorkingState(cwd)
			if (gitDiff === "No changes in working directory") {
				vscode.window.showInformationMessage("No changes in workspace for commit message")
				return
			}

			// Show a progress notification
			await vscode.window.withProgress(
				{
					location: vscode.ProgressLocation.Notification,
					title: "Generating commit message...",
					cancellable: false,
				},
				async (progress, token) => {
					try {
						// Format the git diff into a prompt
						const prompt = `Based on the following git diff, generate a concise and descriptive commit message:

${gitDiff.length > 5000 ? gitDiff.substring(0, 5000) + "\n\n[Diff truncated due to size]" : gitDiff}

The commit message should:
1. Start with a short summary (50-72 characters)
2. Use the imperative mood (e.g., "Add feature" not "Added feature")
3. Describe what was changed and why
4. Be clear and descriptive

Commit message:`

						// Get the current API configuration
						const { apiConfiguration } = await getAllExtensionState(this.context)

						// Build the API handler
						const apiHandler = buildApiHandler(apiConfiguration)

						// Create a system prompt
						const systemPrompt =
							"You are a helpful assistant that generates concise and descriptive git commit messages based on git diffs."

						// Create a message for the API
						const messages = [
							{
								role: "user" as const,
								content: prompt,
							},
						]

						// Call the API directly
						const stream = apiHandler.createMessage(systemPrompt, messages)

						// Collect the response
						let response = ""
						for await (const chunk of stream) {
							if (chunk.type === "text") {
								response += chunk.text
							}
						}

						// Extract the commit message
						const commitMessage = extractCommitMessage(response)

						// Apply the commit message to the Git input box
						if (commitMessage) {
							// Get the Git extension API
							const gitExtension = vscode.extensions.getExtension("vscode.git")?.exports
							if (gitExtension) {
								const api = gitExtension.getAPI(1)
								if (api && api.repositories.length > 0) {
									const repo = api.repositories[0]
									repo.inputBox.value = commitMessage
									vscode.window.showInformationMessage("Commit message generated and applied")
								} else {
									vscode.window.showErrorMessage("No Git repositories found")
								}
							} else {
								vscode.window.showErrorMessage("Git extension not found")
							}
						} else {
							vscode.window.showErrorMessage("Failed to generate commit message")
						}
					} catch (innerError) {
						const innerErrorMessage = innerError instanceof Error ? innerError.message : String(innerError)
						vscode.window.showErrorMessage(`Failed to generate commit message: ${innerErrorMessage}`)
					}
				},
			)
		} catch (error) {
			const errorMessage = error instanceof Error ? error.message : String(error)
			vscode.window.showErrorMessage(`Failed to generate commit message: ${errorMessage}`)
		}
	}

	// dev
}<|MERGE_RESOLUTION|>--- conflicted
+++ resolved
@@ -393,26 +393,6 @@
 			}
 			case "requestTotalTasksSize": {
 				this.refreshTotalTasksSize()
-				break
-			}
-<<<<<<< HEAD
-			case "restartMcpServer": {
-				try {
-					await this.mcpHub?.restartConnection(message.text!)
-				} catch (error) {
-					console.error(`Failed to retry connection for ${message.text}:`, error)
-				}
-				break
-			}
-			case "deleteMcpServer": {
-				if (message.serverName) {
-					this.mcpHub?.deleteServer(message.serverName)
-				}
-=======
-
-			case "fetchLatestMcpServersFromHub": {
-				this.mcpHub?.sendLatestMcpServers()
->>>>>>> 1de02e9a
 				break
 			}
 			case "openExtensionSettings": {
