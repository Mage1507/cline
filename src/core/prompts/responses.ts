import { Anthropic } from "@anthropic-ai/sdk"
import * as diff from "diff"
import * as path from "path"
import { Mode } from "@/shared/storage/types"
import { ClineIgnoreController, LOCK_TEXT_SYMBOL } from "../ignore/ClineIgnoreController"

export const formatResponse = {
	duplicateFileReadNotice: () =>
		`[[NOTE] This file read has been removed to save space in the context window. Refer to the latest file read for the most up to date version of this file.]`,

	contextTruncationNotice: () =>
		`[NOTE] Some previous conversation history with the user has been removed to maintain optimal context window length. The initial user task has been retained for continuity, while intermediate conversation history has been removed. Please keep this in mind as you continue assisting the user.`,
<<<<<<< HEAD

	processFirstUserMessageForTruncation: (originalContent: string) => {
		const MAX_CHARS = 400_000
		
		if (originalContent.length <= MAX_CHARS) {
			return originalContent
		}
		
=======

	processFirstUserMessageForTruncation: (originalContent: string) => {
		const MAX_CHARS = 400_000

		if (originalContent.length <= MAX_CHARS) {
			return originalContent
		}

>>>>>>> dc03b3bf
		const truncated = originalContent.substring(0, MAX_CHARS)
		return truncated + "\n\n[[NOTE] This message was truncated past this point to preserve context window space.]"
	},

	condense: () =>
		`The user has accepted the condensed conversation summary you generated. This summary covers important details of the historical conversation with the user which has been truncated.\n<explicit_instructions type="condense_response">It's crucial that you respond by ONLY asking the user what you should work on next. You should NOT take any initiative or make any assumptions about continuing with work. For example you should NOT suggest file changes or attempt to read any files.\nWhen asking the user what you should work on next, you can reference information in the summary which was just generated. However, you should NOT reference information outside of what's contained in the summary for this response. Keep this response CONCISE.</explicit_instructions>`,

	toolDenied: () => `The user denied this operation.`,

	toolError: (error?: string) => `The tool execution failed with the following error:\n<error>\n${error}\n</error>`,

	clineIgnoreError: (path: string) =>
		`Access to ${path} is blocked by the .clineignore file settings. You must try to continue in the task without using this file, or ask the user to update the .clineignore file.`,

	noToolsUsed: () =>
		`[ERROR] You did not use a tool in your previous response! Please retry with a tool use.

${toolUseInstructionsReminder}

# Next Steps

If you have completed the user's task, use the attempt_completion tool. 
If you require additional information from the user, use the ask_followup_question tool. 
Otherwise, if you have not completed the task and do not need additional information, then proceed with the next step of the task. 
(This is an automated message, so do not respond to it conversationally.)`,

	tooManyMistakes: (feedback?: string) =>
		`You seem to be having trouble proceeding. The user has provided the following feedback to help guide you:\n<feedback>\n${feedback}\n</feedback>`,

	autoApprovalMaxReached: (feedback?: string) =>
		`Auto-approval limit reached. The user has provided the following feedback to help guide you:\n<feedback>\n${feedback}\n</feedback>`,

	missingToolParameterError: (paramName: string) =>
		`Missing value for required parameter '${paramName}'. Please retry with complete response.\n\n${toolUseInstructionsReminder}`,

	invalidMcpToolArgumentError: (serverName: string, toolName: string) =>
		`Invalid JSON argument used with ${serverName} for ${toolName}. Please retry with a properly formatted JSON argument.`,

	toolResult: (
		text: string,
		images?: string[],
		fileString?: string,
	): string | Array<Anthropic.TextBlockParam | Anthropic.ImageBlockParam> => {
		const toolResultOutput = []

		if (!(images && images.length > 0) && !fileString) {
			return text
		}

		const textBlock: Anthropic.TextBlockParam = { type: "text", text }
		toolResultOutput.push(textBlock)

		if (images && images.length > 0) {
			const imageBlocks: Anthropic.ImageBlockParam[] = formatImagesIntoBlocks(images)
			toolResultOutput.push(...imageBlocks)
		}

		if (fileString) {
			const fileBlock: Anthropic.TextBlockParam = { type: "text", text: fileString }
			toolResultOutput.push(fileBlock)
		}

		return toolResultOutput
	},

	imageBlocks: (images?: string[]): Anthropic.ImageBlockParam[] => {
		return formatImagesIntoBlocks(images)
	},

	formatFilesList: (
		absolutePath: string,
		files: string[],
		didHitLimit: boolean,
		clineIgnoreController?: ClineIgnoreController,
	): string => {
		const sorted = files
			.map((file) => {
				// convert absolute path to relative path
				const relativePath = path.relative(absolutePath, file).toPosix()
				return file.endsWith("/") ? relativePath + "/" : relativePath
			})
			// Sort so files are listed under their respective directories to make it clear what files are children of what directories. Since we build file list top down, even if file list is truncated it will show directories that cline can then explore further.
			.sort((a, b) => {
				const aParts = a.split("/") // only works if we use toPosix first
				const bParts = b.split("/")
				for (let i = 0; i < Math.min(aParts.length, bParts.length); i++) {
					if (aParts[i] !== bParts[i]) {
						// If one is a directory and the other isn't at this level, sort the directory first
						if (i + 1 === aParts.length && i + 1 < bParts.length) {
							return -1
						}
						if (i + 1 === bParts.length && i + 1 < aParts.length) {
							return 1
						}
						// Otherwise, sort alphabetically
						return aParts[i].localeCompare(bParts[i], undefined, {
							numeric: true,
							sensitivity: "base",
						})
					}
				}
				// If all parts are the same up to the length of the shorter path,
				// the shorter one comes first
				return aParts.length - bParts.length
			})

		const clineIgnoreParsed = clineIgnoreController
			? sorted.map((filePath) => {
					// path is relative to absolute path, not cwd
					// validateAccess expects either path relative to cwd or absolute path
					// otherwise, for validating against ignore patterns like "assets/icons", we would end up with just "icons", which would result in the path not being ignored.
					const absoluteFilePath = path.resolve(absolutePath, filePath)
					const isIgnored = !clineIgnoreController.validateAccess(absoluteFilePath)
					if (isIgnored) {
						return LOCK_TEXT_SYMBOL + " " + filePath
					}

					return filePath
				})
			: sorted

		if (didHitLimit) {
			return `${clineIgnoreParsed.join(
				"\n",
			)}\n\n(File list truncated. Use list_files on specific subdirectories if you need to explore further.)`
		} else if (clineIgnoreParsed.length === 0 || (clineIgnoreParsed.length === 1 && clineIgnoreParsed[0] === "")) {
			return "No files found."
		} else {
			return clineIgnoreParsed.join("\n")
		}
	},

	createPrettyPatch: (filename = "file", oldStr?: string, newStr?: string) => {
		// strings cannot be undefined or diff throws exception
		const patch = diff.createPatch(filename.toPosix(), oldStr || "", newStr || "")
		const lines = patch.split("\n")
		const prettyPatchLines = lines.slice(4)
		return prettyPatchLines.join("\n")
	},

	taskResumption: (
		mode: Mode,
		agoText: string,
		cwd: string,
		wasRecent: boolean | 0 | undefined,
		responseText?: string,
		hasPendingFileContextWarnings?: boolean,
	): [string, string] => {
		const taskResumptionMessage = `[TASK RESUMPTION] ${
			mode === "plan"
				? `This task was interrupted ${agoText}. The conversation may have been incomplete. Be aware that the project state may have changed since then. The current working directory is now '${cwd.toPosix()}'.\n\nNote: If you previously attempted a tool use that the user did not provide a result for, you should assume the tool use was not successful. However you are in PLAN MODE, so rather than continuing the task, you must respond to the user's message.`
				: `This task was interrupted ${agoText}. It may or may not be complete, so please reassess the task context. Be aware that the project state may have changed since then. The current working directory is now '${cwd.toPosix()}'. If the task has not been completed, retry the last step before interruption and proceed with completing the task.\n\nNote: If you previously attempted a tool use that the user did not provide a result for, you should assume the tool use was not successful and assess whether you should retry. If the last tool was a browser_action, the browser has been closed and you must launch a new browser if needed.`
		}${
			wasRecent && !hasPendingFileContextWarnings
				? "\n\nIMPORTANT: If the last tool use was a replace_in_file or write_to_file that was interrupted, the file was reverted back to its original state before the interrupted edit, and you do NOT need to re-read the file as you already have its up-to-date contents."
				: ""
		}`

		const userResponseMessage = `${
			responseText
				? `${mode === "plan" ? "New message to respond to with plan_mode_respond tool (be sure to provide your response in the <response> parameter)" : "New instructions for task continuation"}:\n<user_message>\n${responseText}\n</user_message>`
				: mode === "plan"
					? "(The user did not provide a new message. Consider asking them how they'd like you to proceed, or suggest to them to switch to Act mode to continue with the task.)"
					: ""
		}`

		return [taskResumptionMessage, userResponseMessage]
	},

	planModeInstructions: () => {
		return `In this mode you should focus on information gathering, asking questions, and architecting a solution. Once you have a plan, use the plan_mode_respond tool to engage in a conversational back and forth with the user. Do not use the plan_mode_respond tool until you've gathered all the information you need e.g. with read_file or ask_followup_question.
(Remember: If it seems the user wants you to use tools only available in Act Mode, you should ask the user to "toggle to Act mode" (use those words) - they will have to manually do this themselves with the Plan/Act toggle button below. You do not have the ability to switch to Act Mode yourself, and must wait for the user to do it themselves once they are satisfied with the plan. You also cannot present an option to toggle to Act mode, as this will be something you need to direct the user to do manually themselves.)`
	},

	fileEditWithUserChanges: (
		relPath: string,
		userEdits: string,
		autoFormattingEdits: string | undefined,
		finalContent: string | undefined,
		newProblemsMessage: string | undefined,
	) =>
		`The user made the following updates to your content:\n\n${userEdits}\n\n` +
		(autoFormattingEdits
			? `The user's editor also applied the following auto-formatting to your content:\n\n${autoFormattingEdits}\n\n(Note: Pay close attention to changes such as single quotes being converted to double quotes, semicolons being removed or added, long lines being broken into multiple lines, adjusting indentation style, adding/removing trailing commas, etc. This will help you ensure future SEARCH/REPLACE operations to this file are accurate.)\n\n`
			: "") +
		`The updated content, which includes both your original modifications and the additional edits, has been successfully saved to ${relPath.toPosix()}. Here is the full, updated content of the file that was saved:\n\n` +
		`<final_file_content path="${relPath.toPosix()}">\n${finalContent}\n</final_file_content>\n\n` +
		`Please note:\n` +
		`1. You do not need to re-write the file with these changes, as they have already been applied.\n` +
		`2. Proceed with the task using this updated file content as the new baseline.\n` +
		`3. If the user's edits have addressed part of the task or changed the requirements, adjust your approach accordingly.` +
		`4. IMPORTANT: For any future changes to this file, use the final_file_content shown above as your reference. This content reflects the current state of the file, including both user edits and any auto-formatting (e.g., if you used single quotes but the formatter converted them to double quotes). Always base your SEARCH/REPLACE operations on this final version to ensure accuracy.\n` +
		`${newProblemsMessage}`,

	fileEditWithoutUserChanges: (
		relPath: string,
		autoFormattingEdits: string | undefined,
		finalContent: string | undefined,
		newProblemsMessage: string | undefined,
	) =>
		`The content was successfully saved to ${relPath.toPosix()}.\n\n` +
		(autoFormattingEdits
			? `Along with your edits, the user's editor applied the following auto-formatting to your content:\n\n${autoFormattingEdits}\n\n(Note: Pay close attention to changes such as single quotes being converted to double quotes, semicolons being removed or added, long lines being broken into multiple lines, adjusting indentation style, adding/removing trailing commas, etc. This will help you ensure future SEARCH/REPLACE operations to this file are accurate.)\n\n`
			: "") +
		`Here is the full, updated content of the file that was saved:\n\n` +
		`<final_file_content path="${relPath.toPosix()}">\n${finalContent}\n</final_file_content>\n\n` +
		`IMPORTANT: For any future changes to this file, use the final_file_content shown above as your reference. This content reflects the current state of the file, including any auto-formatting (e.g., if you used single quotes but the formatter converted them to double quotes). Always base your SEARCH/REPLACE operations on this final version to ensure accuracy.\n\n` +
		`${newProblemsMessage}`,

	diffError: (relPath: string, originalContent: string | undefined) =>
		`This is likely because the SEARCH block content doesn't match exactly with what's in the file, or if you used multiple SEARCH/REPLACE blocks they may not have been in the order they appear in the file. (Please also ensure that when using the replace_in_file tool, Do NOT add extra characters to the markers (e.g., ------- SEARCH> is INVALID). Do NOT forget to use the closing +++++++ REPLACE marker. Do NOT modify the marker format in any way. Malformed XML will cause complete tool failure and break the entire editing process.)\n\n` +
		`The file was reverted to its original state:\n\n` +
		`<file_content path="${relPath.toPosix()}">\n${originalContent}\n</file_content>\n\n` +
		`Now that you have the latest state of the file, try the operation again with fewer, more precise SEARCH blocks. For large files especially, it may be prudent to try to limit yourself to <5 SEARCH/REPLACE blocks at a time, then wait for the user to respond with the result of the operation before following up with another replace_in_file call to make additional edits.\n(If you run into this error 3 times in a row, you may use the write_to_file tool as a fallback.)`,

	toolAlreadyUsed: (toolName: string) =>
		`Tool [${toolName}] was not executed because a tool has already been used in this message. Only one tool may be used per message. You must assess the first tool's result before proceeding to use the next tool.`,

	clineIgnoreInstructions: (content: string) =>
		`# .clineignore\n\n(The following is provided by a root-level .clineignore file where the user has specified files and directories that should not be accessed. When using list_files, you'll notice a ${LOCK_TEXT_SYMBOL} next to files that are blocked. Attempting to access the file's contents e.g. through read_file will result in an error.)\n\n${content}\n.clineignore`,

	clineRulesGlobalDirectoryInstructions: (globalClineRulesFilePath: string, content: string) =>
		`# .clinerules/\n\nThe following is provided by a global .clinerules/ directory, located at ${globalClineRulesFilePath.toPosix()}, where the user has specified instructions for all working directories:\n\n${content}`,

	clineRulesLocalDirectoryInstructions: (cwd: string, content: string) =>
		`# .clinerules/\n\nThe following is provided by a root-level .clinerules/ directory where the user has specified instructions for this working directory (${cwd.toPosix()})\n\n${content}`,

	clineRulesLocalFileInstructions: (cwd: string, content: string) =>
		`# .clinerules\n\nThe following is provided by a root-level .clinerules file where the user has specified instructions for this working directory (${cwd.toPosix()})\n\n${content}`,

	windsurfRulesLocalFileInstructions: (cwd: string, content: string) =>
		`# .windsurfrules\n\nThe following is provided by a root-level .windsurfrules file where the user has specified instructions for this working directory (${cwd.toPosix()})\n\n${content}`,

	cursorRulesLocalFileInstructions: (cwd: string, content: string) =>
		`# .cursorrules\n\nThe following is provided by a root-level .cursorrules file where the user has specified instructions for this working directory (${cwd.toPosix()})\n\n${content}`,

	cursorRulesLocalDirectoryInstructions: (cwd: string, content: string) =>
		`# .cursor/rules\n\nThe following is provided by a root-level .cursor/rules directory where the user has specified instructions for this working directory (${cwd.toPosix()})\n\n${content}`,

	fileContextWarning: (editedFiles: string[]): string => {
		const fileCount = editedFiles.length
		const fileVerb = fileCount === 1 ? "file has" : "files have"
		const fileDemonstrativePronoun = fileCount === 1 ? "this file" : "these files"
		const filePersonalPronoun = fileCount === 1 ? "it" : "they"

		return (
			`<explicit_instructions>\nCRITICAL FILE STATE ALERT: ${fileCount} ${fileVerb} been externally modified since your last interaction. Your cached understanding of ${fileDemonstrativePronoun} is now stale and unreliable. Before making ANY modifications to ${fileDemonstrativePronoun}, you must execute read_file to obtain the current state, as ${filePersonalPronoun} may contain completely different content than what you expect:\n` +
			`${editedFiles.map((file) => ` ${path.resolve(file).toPosix()}`).join("\n")}\n` +
			`Failure to re-read before editing will result in replace_in_file edit errors, requiring subsequent attempts and wasting tokens. You DO NOT need to re-read these files after subsequent edits, unless instructed to do so.\n</explicit_instructions>`
		)
	},
}

// to avoid circular dependency
const formatImagesIntoBlocks = (images?: string[]): Anthropic.ImageBlockParam[] => {
	return images
		? images.map((dataUrl) => {
				// data:image/png;base64,base64string
				const [rest, base64] = dataUrl.split(",")
				const mimeType = rest.split(":")[1].split(";")[0]
				return {
					type: "image",
					source: {
						type: "base64",
						media_type: mimeType,
						data: base64,
					},
				} as Anthropic.ImageBlockParam
			})
		: []
}

const toolUseInstructionsReminder = `# Reminder: Instructions for Tool Use

Tool uses are formatted using XML-style tags. The tool name is enclosed in opening and closing tags, and each parameter is similarly enclosed within its own set of tags. Here's the structure:

<tool_name>
<parameter1_name>value1</parameter1_name>
<parameter2_name>value2</parameter2_name>
...
</tool_name>

For example:

<attempt_completion>
<result>
I have completed the task...
</result>
</attempt_completion>

Always adhere to this format for all tool uses to ensure proper parsing and execution.`<|MERGE_RESOLUTION|>--- conflicted
+++ resolved
@@ -10,25 +10,14 @@
 
 	contextTruncationNotice: () =>
 		`[NOTE] Some previous conversation history with the user has been removed to maintain optimal context window length. The initial user task has been retained for continuity, while intermediate conversation history has been removed. Please keep this in mind as you continue assisting the user.`,
-<<<<<<< HEAD
 
 	processFirstUserMessageForTruncation: (originalContent: string) => {
 		const MAX_CHARS = 400_000
-		
+
 		if (originalContent.length <= MAX_CHARS) {
 			return originalContent
 		}
-		
-=======
-
-	processFirstUserMessageForTruncation: (originalContent: string) => {
-		const MAX_CHARS = 400_000
-
-		if (originalContent.length <= MAX_CHARS) {
-			return originalContent
-		}
-
->>>>>>> dc03b3bf
+
 		const truncated = originalContent.substring(0, MAX_CHARS)
 		return truncated + "\n\n[[NOTE] This message was truncated past this point to preserve context window space.]"
 	},
