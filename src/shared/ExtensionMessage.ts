--- conflicted
+++ resolved
@@ -19,12 +19,6 @@
 		| "selectedImages"
 		| "openAiModels"
 		| "requestyModels"
-<<<<<<< HEAD
-		| "relinquishControl"
-		| "mcpMarketplaceCatalog"
-=======
-		| "mcpServers"
->>>>>>> a9527573
 		| "mcpDownloadDetails"
 		| "userCreditsBalance"
 		| "userCreditsUsage"
