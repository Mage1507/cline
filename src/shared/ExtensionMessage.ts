// type that represents json data that is sent from extension to webview, called ExtensionMessage and has 'type' enum which can be 'plusButtonClicked' or 'settingsButtonClicked' or 'hello'
import { ApiConfiguration } from "./api"
import { AutoApprovalSettings } from "./AutoApprovalSettings"
import { BrowserSettings } from "./BrowserSettings"
import { ChatSettings } from "./ChatSettings"
import { HistoryItem } from "./HistoryItem"
import { TelemetrySetting } from "./TelemetrySetting"
import { ClineRulesToggles } from "./cline-rules"
import { UserInfo } from "./UserInfo"
<<<<<<< HEAD
import { ClineError } from "../services/error/ClineError"
=======
import { McpDisplayMode, DEFAULT_MCP_DISPLAY_MODE } from "./McpDisplayMode"
>>>>>>> c0140602

// webview will hold state
export interface ExtensionMessage {
	type: "grpc_response" // New type for gRPC responses

	grpc_response?: {
		message?: any // JSON serialized protobuf message
		request_id: string // Same ID as the request
		error?: string // Optional error message
		is_streaming?: boolean // Whether this is part of a streaming response
		sequence_number?: number // For ordering chunks in streaming responses
	}
}

export type Platform = "aix" | "darwin" | "freebsd" | "linux" | "openbsd" | "sunos" | "win32" | "unknown"

export const DEFAULT_PLATFORM = "unknown"

export interface ExtensionState {
	isNewUser: boolean
	welcomeViewCompleted: boolean
	apiConfiguration?: ApiConfiguration
	autoApprovalSettings: AutoApprovalSettings
	browserSettings: BrowserSettings
	remoteBrowserHost?: string
	chatSettings: ChatSettings
	checkpointTrackerErrorMessage?: string
	clineMessages: ClineMessage[]
	currentTaskItem?: HistoryItem
	mcpMarketplaceEnabled?: boolean
	mcpDisplayMode: McpDisplayMode
	planActSeparateModelsSetting: boolean
	enableCheckpointsSetting?: boolean
	platform: Platform
	shouldShowAnnouncement: boolean
	taskHistory: HistoryItem[]
	telemetrySetting: TelemetrySetting
	shellIntegrationTimeout: number
	terminalReuseEnabled?: boolean
	terminalOutputLineLimit: number
	defaultTerminalProfile?: string
	uriScheme?: string
	userInfo?: UserInfo
	version: string
	distinctId: string
	globalClineRulesToggles: ClineRulesToggles
	localClineRulesToggles: ClineRulesToggles
	localWorkflowToggles: ClineRulesToggles
	globalWorkflowToggles: ClineRulesToggles
	localCursorRulesToggles: ClineRulesToggles
	localWindsurfRulesToggles: ClineRulesToggles
	mcpResponsesCollapsed?: boolean
}

export interface ClineMessage {
	ts: number
	type: "ask" | "say"
	ask?: ClineAsk
	say?: ClineSay
	text?: string
	reasoning?: string
	images?: string[]
	files?: string[]
	partial?: boolean
	lastCheckpointHash?: string
	isCheckpointCheckedOut?: boolean
	isOperationOutsideWorkspace?: boolean
	conversationHistoryIndex?: number
	conversationHistoryDeletedRange?: [number, number] // for when conversation history is truncated for API requests
	error?: ClineError
}

export type ClineAsk =
	| "followup"
	| "plan_mode_respond"
	| "command"
	| "command_output"
	| "completion_result"
	| "tool"
	| "api_req_failed"
	| "resume_task"
	| "resume_completed_task"
	| "mistake_limit_reached"
	| "auto_approval_max_req_reached"
	| "browser_action_launch"
	| "use_mcp_server"
	| "new_task"
	| "condense"
	| "report_bug"

export type ClineSay =
	| "task"
	| "error"
	| "api_req_started"
	| "api_req_finished"
	| "text"
	| "reasoning"
	| "completion_result"
	| "user_feedback"
	| "user_feedback_diff"
	| "api_req_retried"
	| "command"
	| "command_output"
	| "tool"
	| "shell_integration_warning"
	| "browser_action_launch"
	| "browser_action"
	| "browser_action_result"
	| "mcp_server_request_started"
	| "mcp_server_response"
	| "mcp_notification"
	| "use_mcp_server"
	| "diff_error"
	| "deleted_api_reqs"
	| "clineignore_error"
	| "checkpoint_created"
	| "load_mcp_documentation"
	| "info" // Added for general informational messages like retry status

export interface ClineSayTool {
	tool:
		| "editedExistingFile"
		| "newFileCreated"
		| "readFile"
		| "listFilesTopLevel"
		| "listFilesRecursive"
		| "listCodeDefinitionNames"
		| "searchFiles"
		| "webFetch"
	path?: string
	diff?: string
	content?: string
	regex?: string
	filePattern?: string
	operationIsLocatedInWorkspace?: boolean
}

// must keep in sync with system prompt
export const browserActions = ["launch", "click", "type", "scroll_down", "scroll_up", "close"] as const
export type BrowserAction = (typeof browserActions)[number]

export interface ClineSayBrowserAction {
	action: BrowserAction
	coordinate?: string
	text?: string
}

export type BrowserActionResult = {
	screenshot?: string
	logs?: string
	currentUrl?: string
	currentMousePosition?: string
}

export interface ClineAskUseMcpServer {
	serverName: string
	type: "use_mcp_tool" | "access_mcp_resource"
	toolName?: string
	arguments?: string
	uri?: string
}

export interface ClinePlanModeResponse {
	response: string
	options?: string[]
	selected?: string
}

export interface ClineAskQuestion {
	question: string
	options?: string[]
	selected?: string
}

export interface ClineAskNewTask {
	context: string
}

export interface ClineApiReqInfo {
	request?: string
	tokensIn?: number
	tokensOut?: number
	cacheWrites?: number
	cacheReads?: number
	cost?: number
	cancelReason?: ClineApiReqCancelReason
	streamingFailedMessage?: string
	retryStatus?: {
		attempt: number
		maxAttempts: number
		delaySec: number
		errorSnippet?: string
	}
	error?: ClineError
}

export type ClineApiReqCancelReason = "streaming_failed" | "user_cancelled" | "retries_exhausted"

export const COMPLETION_RESULT_CHANGES_FLAG = "HAS_CHANGES"<|MERGE_RESOLUTION|>--- conflicted
+++ resolved
@@ -7,11 +7,8 @@
 import { TelemetrySetting } from "./TelemetrySetting"
 import { ClineRulesToggles } from "./cline-rules"
 import { UserInfo } from "./UserInfo"
-<<<<<<< HEAD
 import { ClineError } from "../services/error/ClineError"
-=======
-import { McpDisplayMode, DEFAULT_MCP_DISPLAY_MODE } from "./McpDisplayMode"
->>>>>>> c0140602
+import { McpDisplayMode } from "./McpDisplayMode"
 
 // webview will hold state
 export interface ExtensionMessage {
