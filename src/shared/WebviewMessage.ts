import { ApiConfiguration } from "./api"
import { AutoApprovalSettings } from "./AutoApprovalSettings"
import { BrowserSettings } from "./BrowserSettings"
import { ChatSettings } from "./ChatSettings"
import { UserInfo } from "./UserInfo"
import { ChatContent } from "./ChatContent"
import { TelemetrySetting } from "./TelemetrySetting"

export interface WebviewMessage {
	type:
		| "apiConfiguration"
		| "webviewDidLaunch"
		| "newTask"
		| "askResponse"
		| "clearTask"
		| "didShowAnnouncement"
		| "selectImages"
		| "exportCurrentTask"
		| "showTaskWithId"
		| "deleteTaskWithId"
		| "exportTaskWithId"
		| "resetState"
		| "requestOllamaModels"
		| "requestLmStudioModels"
		| "openImage"
		| "openInBrowser"
		| "openFile"
		| "openMention"
		| "cancelTask"
		| "refreshOpenRouterModels"
		| "refreshOpenAiModels"
		| "openMcpSettings"
		| "restartMcpServer"
		| "deleteMcpServer"
		| "autoApprovalSettings"
		| "browserSettings"
		| "togglePlanActMode"
		| "checkpointDiff"
		| "checkpointRestore"
		| "taskCompletionViewChanges"
		| "openExtensionSettings"
		| "requestVsCodeLmModels"
		| "toggleToolAutoApprove"
		| "toggleMcpServer"
		| "getLatestState"
		| "accountLoginClicked"
		| "accountLogoutClicked"
		| "authStateChanged"
		| "authCallback"
		| "fetchMcpMarketplace"
		| "downloadMcp"
		| "silentlyRefreshMcpMarketplace"
		| "searchCommits"
		| "showMcpView"
		| "fetchLatestMcpServersFromHub"
		| "telemetrySetting"
		| "openSettings"
		| "updateMcpTimeout"
		| "fetchOpenGraphData"
		| "checkIsImageUrl"
		| "invoke"
		| "updateSettings"
		| "clearAllTaskHistory"
<<<<<<< HEAD
		| "requestTotalTasksSize"
=======
		| "optionsResponse"
>>>>>>> 1c491bf7
	// | "relaunchChromeDebugMode"
	text?: string
	disabled?: boolean
	askResponse?: ClineAskResponse
	apiConfiguration?: ApiConfiguration
	images?: string[]
	bool?: boolean
	number?: number
	autoApprovalSettings?: AutoApprovalSettings
	browserSettings?: BrowserSettings
	chatSettings?: ChatSettings
	chatContent?: ChatContent
	mcpId?: string
	timeout?: number
	// For toggleToolAutoApprove
	serverName?: string
	toolName?: string
	autoApprove?: boolean

	// For auth
	user?: UserInfo | null
	customToken?: string
	// For openInBrowser
	url?: string
	planActSeparateModelsSetting?: boolean
	telemetrySetting?: TelemetrySetting
	customInstructionsSetting?: string
}

export type ClineAskResponse = "yesButtonClicked" | "noButtonClicked" | "messageResponse"

export type ClineCheckpointRestore = "task" | "workspace" | "taskAndWorkspace"<|MERGE_RESOLUTION|>--- conflicted
+++ resolved
@@ -61,11 +61,8 @@
 		| "invoke"
 		| "updateSettings"
 		| "clearAllTaskHistory"
-<<<<<<< HEAD
+		| "optionsResponse"
 		| "requestTotalTasksSize"
-=======
-		| "optionsResponse"
->>>>>>> 1c491bf7
 	// | "relaunchChromeDebugMode"
 	text?: string
 	disabled?: boolean
