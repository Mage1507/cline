import { ApiConfiguration } from "./api"
import { AutoApprovalSettings } from "./AutoApprovalSettings"
import { BrowserSettings } from "./BrowserSettings"
import { ChatSettings } from "./ChatSettings"
import { UserInfo } from "./UserInfo"
import { ChatContent } from "./ChatContent"
import { TelemetrySetting } from "./TelemetrySetting"
import { McpViewTab } from "./mcp"

export interface WebviewMessage {
	type:
		| "apiConfiguration"
		| "webviewDidLaunch"
		| "newTask"
		| "condense"
		| "reportBug"
		| "didShowAnnouncement"
		| "openInBrowser"
		| "openMention"
		| "showChatView"
		| "refreshClineRules"
		| "openMcpSettings"
<<<<<<< HEAD
		| "restartMcpServer"
=======
		| "deleteMcpServer"
>>>>>>> 43357c11
		| "autoApprovalSettings"
		| "browserRelaunchResult"
		| "togglePlanActMode"
		| "openExtensionSettings"
		| "requestVsCodeLmModels"
		| "toggleToolAutoApprove"
		| "accountLogoutClicked"
		| "showAccountViewClicked"
		| "authStateChanged"
		| "authCallback"
		| "fetchMcpMarketplace"
		| "silentlyRefreshMcpMarketplace"
		| "searchCommits"
		| "fetchLatestMcpServersFromHub"
		| "telemetrySetting"
		| "openSettings"
		| "invoke"
		| "updateSettings"
		| "clearAllTaskHistory"
		| "fetchUserCreditsData"
		| "optionsResponse"
		| "requestTotalTasksSize"
		| "relaunchChromeDebugMode"
		| "scrollToSettings"
		| "searchFiles"
		| "grpc_request"
		| "grpc_request_cancel"
		| "toggleClineRule"
		| "toggleCursorRule"
		| "toggleWindsurfRule"
		| "toggleWorkflow"
		| "deleteClineRule"
		| "copyToClipboard"
		| "updateTerminalConnectionTimeout"
		| "setActiveQuote"

	// | "relaunchChromeDebugMode"
	text?: string
	disabled?: boolean
	apiConfiguration?: ApiConfiguration
	images?: string[]
	bool?: boolean
	number?: number
	autoApprovalSettings?: AutoApprovalSettings
	browserSettings?: BrowserSettings
	chatSettings?: ChatSettings
	chatContent?: ChatContent
	mcpId?: string
	timeout?: number
	tab?: McpViewTab
	// For toggleToolAutoApprove
	serverName?: string
	serverUrl?: string
	toolNames?: string[]
	autoApprove?: boolean

	// For auth
	user?: UserInfo | null
	customToken?: string
	// For openInBrowser
	url?: string
	planActSeparateModelsSetting?: boolean
	enableCheckpointsSetting?: boolean
	mcpMarketplaceEnabled?: boolean
	telemetrySetting?: TelemetrySetting
	customInstructionsSetting?: string
	mentionsRequestId?: string
	query?: string
	// For toggleFavoriteModel
	modelId?: string
	grpc_request?: {
		service: string
		method: string
		message: any // JSON serialized protobuf message
		request_id: string // For correlating requests and responses
		is_streaming?: boolean // Whether this is a streaming request
	}
	grpc_request_cancel?: {
		request_id: string // ID of the request to cancel
	}
	// For cline rules and workflows
	isGlobal?: boolean
	rulePath?: string
	workflowPath?: string
	enabled?: boolean
	filename?: string

	offset?: number
	shellIntegrationTimeout?: number
}

export type ClineAskResponse = "yesButtonClicked" | "noButtonClicked" | "messageResponse"

export type ClineCheckpointRestore = "task" | "workspace" | "taskAndWorkspace"

export type TaskFeedbackType = "thumbs_up" | "thumbs_down"<|MERGE_RESOLUTION|>--- conflicted
+++ resolved
@@ -20,11 +20,6 @@
 		| "showChatView"
 		| "refreshClineRules"
 		| "openMcpSettings"
-<<<<<<< HEAD
-		| "restartMcpServer"
-=======
-		| "deleteMcpServer"
->>>>>>> 43357c11
 		| "autoApprovalSettings"
 		| "browserRelaunchResult"
 		| "togglePlanActMode"
