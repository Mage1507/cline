--- conflicted
+++ resolved
@@ -24,11 +24,6 @@
 		| "browserRelaunchResult"
 		| "openExtensionSettings"
 		| "requestVsCodeLmModels"
-<<<<<<< HEAD
-		| "accountLogoutClicked"
-=======
-		| "toggleToolAutoApprove"
->>>>>>> 699d312d
 		| "showAccountViewClicked"
 		| "authStateChanged"
 		| "authCallback"
