import { ExternalDiffViewProvider } from "@hosts/external/ExternalDiffviewProvider"
import { ExternalWebviewProvider } from "@hosts/external/ExternalWebviewProvider"
import { ExternalHostBridgeClientManager } from "@hosts/external/host-bridge-client-manager"
import { WebviewProviderType } from "@shared/webview/types"
import * as path from "path"
import { initialize, tearDown } from "@/common"
import { secretStorage } from "@/core/storage/secrets"
import { WebviewProvider } from "@/core/webview"
import { AuthHandler } from "@/hosts/external/AuthHandler"
import { HostProvider } from "@/hosts/host-provider"
import { DiffViewProvider } from "@/integrations/editor/DiffViewProvider"
import { AuthService } from "@/services/auth/AuthService"
import { ShowMessageType } from "@/shared/proto/host/window"
import { waitForHostBridgeReady } from "./hostbridge-client"
import { startProtobusService } from "./protobus-service"
import { log } from "./utils"
<<<<<<< HEAD
import { extensionContext, getStandaloneDepsWarning } from "./vscode-context"
=======
import { DATA_DIR, EXTENSION_DIR, extensionContext } from "./vscode-context"
>>>>>>> 2668bcdb

async function main() {
	log("\n\n\nStarting cline-core service...\n\n\n")

	await waitForHostBridgeReady()

	// The host bridge should be available before creating the host provider because it depends on the host bridge.
	setupHostProvider()

	// Set up global error handlers to prevent process crashes
	setupGlobalErrorHandlers()

	const webviewProvider = await initialize(extensionContext)

	// Enable the localhost HTTP server that handles auth redirects.
	AuthHandler.getInstance().setEnabled(true)

	// Non-blocking info when OS keychain deps are missing (Linux/Windows)
	const depsWarning = getStandaloneDepsWarning()
	if (depsWarning) {
		void HostProvider.window.showMessage({ type: ShowMessageType.INFORMATION, message: depsWarning })
	}

	// Mirror VS Code behavior: react to clineAccountId secret changes (login/logout)
	secretStorage.onDidChange(async ({ key }) => {
		if (key !== "clineAccountId") return
		const value = await secretStorage.get("clineAccountId")
		const controller = webviewProvider.controller
		const authService = AuthService.getInstance(controller)
		if (value) {
			authService?.restoreRefreshTokenAndRetrieveAuthInfo()
		} else {
			authService?.handleDeauth()
		}
	})

	startProtobusService(webviewProvider.controller)
}

function setupHostProvider() {
	const createWebview = (_: WebviewProviderType): WebviewProvider => {
		return new ExternalWebviewProvider(extensionContext, WebviewProviderType.SIDEBAR)
	}
	const createDiffView = (): DiffViewProvider => {
		return new ExternalDiffViewProvider()
	}
	const getCallbackUrl = (): Promise<string> => {
		return AuthHandler.getInstance().getCallbackUrl()
	}
	// cline-core expects the binaries to be unpacked in the directory where it is running.
	const getBinaryLocation = async (name: string): Promise<string> => path.join(process.cwd(), name)

	HostProvider.initialize(
		createWebview,
		createDiffView,
		new ExternalHostBridgeClientManager(),
		log,
		getCallbackUrl,
		getBinaryLocation,
		EXTENSION_DIR,
		DATA_DIR,
	)
}

/**
 * Sets up global error handlers to prevent the process from crashing
 * on unhandled exceptions and promise rejections
 */
function setupGlobalErrorHandlers() {
	// Handle unhandled exceptions
	process.on("uncaughtException", (error: Error) => {
		log(`ERROR: Uncaught exception: ${error.message}`)
		log(`Stack trace: ${error.stack}`)
		// Log the error but don't exit the process
	})

	// Handle unhandled promise rejections
	process.on("unhandledRejection", (reason: any, _promise: Promise<any>) => {
		log(`ERROR: Unhandled promise rejection: ${reason}`)
		if (reason instanceof Error) {
			log(`Stack trace: ${reason.stack}`)
		}
		// Log the error but don't exit the process
	})

	// Handle process warnings (optional, for debugging)
	process.on("warning", (warning: Error) => {
		log(`Process Warning: ${warning.name}: ${warning.message}`)
	})

	// Graceful shutdown handlers
	process.on("SIGINT", () => {
		log("Received SIGINT, shutting down gracefully...")
		process.exit(0)
	})

	process.on("SIGTERM", () => {
		log("Received SIGTERM, shutting down gracefully...")
		tearDown()

		process.exit(0)
	})
}

main()<|MERGE_RESOLUTION|>--- conflicted
+++ resolved
@@ -14,11 +14,7 @@
 import { waitForHostBridgeReady } from "./hostbridge-client"
 import { startProtobusService } from "./protobus-service"
 import { log } from "./utils"
-<<<<<<< HEAD
-import { extensionContext, getStandaloneDepsWarning } from "./vscode-context"
-=======
-import { DATA_DIR, EXTENSION_DIR, extensionContext } from "./vscode-context"
->>>>>>> 2668bcdb
+import { DATA_DIR, EXTENSION_DIR, extensionContext, getStandaloneDepsWarning } from "./vscode-context"
 
 async function main() {
 	log("\n\n\nStarting cline-core service...\n\n\n")
