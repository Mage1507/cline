{
	"name": "claude-dev",
	"displayName": "Cline",
	"description": "Autonomous coding agent right in your IDE, capable of creating/editing files, running commands, using the browser, and more with your permission every step of the way.",
	"version": "3.8.2",
	"icon": "assets/icons/icon.png",
	"engines": {
		"vscode": "^1.84.0"
	},
	"author": {
		"name": "Cline Bot Inc."
	},
	"license": "Apache-2.0",
	"publisher": "saoudrizwan",
	"repository": {
		"type": "git",
		"url": "https://github.com/cline/cline"
	},
	"homepage": "https://cline.bot",
	"categories": [
		"AI",
		"Chat",
		"Programming Languages",
		"Education",
		"Snippets",
		"Testing"
	],
	"keywords": [
		"cline",
		"claude",
		"dev",
		"mcp",
		"openrouter",
		"coding",
		"agent",
		"autonomous",
		"chatgpt",
		"sonnet",
		"ai",
		"llama"
	],
	"activationEvents": [],
	"main": "./dist/extension.js",
	"contributes": {
		"viewsContainers": {
			"activitybar": [
				{
					"id": "claude-dev-ActivityBar",
					"title": "Cline",
					"icon": "assets/icons/icon.svg"
				}
			]
		},
		"views": {
			"claude-dev-ActivityBar": [
				{
					"type": "webview",
					"id": "claude-dev.SidebarProvider",
					"name": ""
				}
			]
		},
		"commands": [
			{
				"command": "cline.plusButtonClicked",
				"title": "New Task",
				"icon": "$(add)"
			},
			{
				"command": "cline.mcpButtonClicked",
				"title": "MCP Servers",
				"icon": "$(server)"
			},
			{
				"command": "cline.historyButtonClicked",
				"title": "History",
				"icon": "$(history)"
			},
			{
				"command": "cline.popoutButtonClicked",
				"title": "Open in Editor",
				"icon": "$(link-external)"
			},
			{
				"command": "cline.accountButtonClicked",
				"title": "Account",
				"icon": "$(account)"
			},
			{
				"command": "cline.settingsButtonClicked",
				"title": "Settings",
				"icon": "$(settings-gear)"
			},
			{
				"command": "cline.openInNewTab",
				"title": "Open In New Tab",
				"category": "Cline"
			},
			{
<<<<<<< HEAD
				"command": "cline.dev.createTestTasks",
				"title": "Create Test Tasks",
				"category": "Cline",
				"when": "cline.isDevMode"
=======
				"command": "cline.openDocumentation",
				"title": "Documentation",
				"icon": "$(book)"
			},
			{
				"command": "cline.addToChat",
				"title": "Add to Cline",
				"category": "Cline"
			},
			{
				"command": "cline.addTerminalOutputToChat",
				"title": "Add to Cline",
				"category": "Cline"
			},
			{
				"command": "cline.fixWithCline",
				"title": "Fix with Cline",
				"category": "Cline"
>>>>>>> 19c44398
			}
		],
		"menus": {
			"view/title": [
				{
					"command": "cline.plusButtonClicked",
					"group": "navigation@1",
					"when": "view == claude-dev.SidebarProvider"
				},
				{
					"command": "cline.mcpButtonClicked",
					"group": "navigation@2",
					"when": "view == claude-dev.SidebarProvider"
				},
				{
					"command": "cline.historyButtonClicked",
					"group": "navigation@3",
					"when": "view == claude-dev.SidebarProvider"
				},
				{
					"command": "cline.popoutButtonClicked",
					"group": "navigation@4",
					"when": "view == claude-dev.SidebarProvider"
				},
				{
					"command": "cline.openDocumentation",
					"group": "navigation@5",
					"when": "view == claude-dev.SidebarProvider"
				},
				{
					"command": "cline.accountButtonClicked",
					"group": "navigation@6",
					"when": "view == claude-dev.SidebarProvider"
				},
				{
					"command": "cline.settingsButtonClicked",
					"group": "navigation@7",
					"when": "view == claude-dev.SidebarProvider"
				}
			],
			"editor/context": [
				{
					"command": "cline.addToChat",
					"group": "navigation",
					"when": "editorHasSelection"
				}
			],
			"terminal/context": [
				{
					"command": "cline.addTerminalOutputToChat",
					"group": "navigation"
				}
			]
		},
		"configuration": {
			"title": "Cline",
			"properties": {
				"cline.vsCodeLmModelSelector": {
					"type": "object",
					"properties": {
						"vendor": {
							"type": "string",
							"description": "The vendor of the language model (e.g. copilot)"
						},
						"family": {
							"type": "string",
							"description": "The family of the language model (e.g. gpt-4)"
						}
					},
					"description": "Settings for VSCode Language Model API"
				},
				"cline.mcp.mode": {
					"type": "string",
					"enum": [
						"full",
						"server-use-only",
						"off"
					],
					"enumDescriptions": [
						"Enable all MCP functionality (server use and build instructions)",
						"Enable MCP server use only (excludes instructions about building MCP servers)",
						"Disable all MCP functionality"
					],
					"default": "full",
					"description": "Controls MCP inclusion in prompts, reduces token usage if you only need access to certain functionality."
				},
				"cline.enableCheckpoints": {
					"type": "boolean",
					"default": true,
					"description": "Enables extension to save checkpoints of workspace throughout the task. Uses git under the hood which may not work well with large workspaces."
				},
				"cline.disableBrowserTool": {
					"type": "boolean",
					"default": false,
					"description": "Disables extension from spawning browser session."
				},
				"cline.modelSettings.o3Mini.reasoningEffort": {
					"type": "string",
					"enum": [
						"low",
						"medium",
						"high"
					],
					"default": "medium",
					"description": "Controls the reasoning effort when using the o3-mini model. Higher values may result in more thorough but slower responses."
				},
				"cline.chromeExecutablePath": {
					"type": "string",
					"default": null,
					"description": "Path to Chrome executable for browser use functionality. If not set, the extension will attempt to find or download it automatically."
				},
				"cline.preferredLanguage": {
					"type": "string",
					"enum": [
						"English",
						"Arabic - العربية",
						"Portuguese - Português (Brasil)",
						"Czech - Čeština",
						"French - Français",
						"German - Deutsch",
						"Hindi - हिन्दी",
						"Hungarian - Magyar",
						"Italian - Italiano",
						"Japanese - 日本語",
						"Korean - 한국어",
						"Polish - Polski",
						"Portuguese - Português (Portugal)",
						"Russian - Русский",
						"Simplified Chinese - 简体中文",
						"Spanish - Español",
						"Traditional Chinese - 繁體中文",
						"Turkish - Türkçe"
					],
					"default": "English",
					"description": "The language that Cline should use for communication."
				},
				"cline.mcpMarketplace.enabled": {
					"type": "boolean",
					"default": true,
					"description": "Controls whether the MCP Marketplace is enabled."
				}
			}
		}
	},
	"scripts": {
		"vscode:prepublish": "npm run package",
		"compile": "npm run check-types && npm run lint && node esbuild.js",
		"watch": "npm-run-all -p watch:*",
		"watch:esbuild": "node esbuild.js --watch",
		"watch:tsc": "tsc --noEmit --watch --project tsconfig.json",
		"package": "npm run build:webview && npm run check-types && npm run lint && node esbuild.js --production",
		"compile-tests": "tsc -p ./tsconfig.test.json --outDir out",
		"watch-tests": "tsc -p . -w --outDir out",
		"pretest": "npm run compile-tests && npm run compile && npm run lint",
		"check-types": "tsc --noEmit",
		"lint": "eslint src --ext ts && eslint webview-ui/src --ext ts",
		"format": "prettier . --check",
		"format:fix": "prettier . --write",
		"test": "vscode-test",
		"install:all": "npm install && cd webview-ui && npm install",
		"dev:webview": "cd webview-ui && npm run dev",
		"build:webview": "cd webview-ui && npm run build",
		"test:webview": "cd webview-ui && npm run test",
		"publish:marketplace": "vsce publish && ovsx publish",
		"publish:marketplace:prerelease": "vsce publish --pre-release && ovsx publish --pre-release",
		"prepare": "husky",
		"changeset": "changeset",
		"version-packages": "changeset version"
	},
	"devDependencies": {
		"@changesets/cli": "^2.27.12",
		"@types/chai": "^5.0.1",
		"@types/diff": "^5.2.1",
		"@types/mocha": "^10.0.7",
		"@types/node": "20.x",
		"@types/should": "^11.2.0",
		"@types/sinon": "^17.0.4",
		"@types/vscode": "^1.84.0",
		"@typescript-eslint/eslint-plugin": "^7.14.1",
		"@typescript-eslint/parser": "^7.11.0",
		"@vscode/test-cli": "^0.0.9",
		"@vscode/test-electron": "^2.4.0",
		"chai": "^4.3.10",
		"esbuild": "^0.25.0",
		"eslint": "^8.57.0",
		"husky": "^9.1.7",
		"npm-run-all": "^4.1.5",
		"prettier": "^3.3.3",
		"should": "^13.2.3",
		"sinon": "^19.0.2",
		"typescript": "^5.4.5"
	},
	"dependencies": {
		"@anthropic-ai/bedrock-sdk": "^0.12.4",
		"@anthropic-ai/sdk": "^0.37.0",
		"@anthropic-ai/vertex-sdk": "^0.6.4",
		"@aws-sdk/client-bedrock-runtime": "^3.758.0",
		"@google-cloud/vertexai": "^1.9.3",
		"@google/generative-ai": "^0.18.0",
		"@mistralai/mistralai": "^1.5.0",
		"@modelcontextprotocol/sdk": "^1.7.0",
		"@opentelemetry/api": "^1.4.1",
		"@opentelemetry/exporter-trace-otlp-http": "^0.39.1",
		"@opentelemetry/resources": "^1.30.1",
		"@opentelemetry/sdk-node": "^0.39.1",
		"@opentelemetry/sdk-trace-node": "^1.30.1",
		"@opentelemetry/semantic-conventions": "^1.30.0",
		"@types/clone-deep": "^4.0.4",
		"@types/get-folder-size": "^3.0.4",
		"@types/pdf-parse": "^1.1.4",
		"@types/turndown": "^5.0.5",
		"@vscode/codicons": "^0.0.36",
		"axios": "^1.8.2",
		"cheerio": "^1.0.0",
		"chokidar": "^4.0.1",
		"clone-deep": "^4.0.1",
		"default-shell": "^2.2.0",
		"diff": "^5.2.0",
		"execa": "^9.5.2",
		"fast-deep-equal": "^3.1.3",
		"firebase": "^11.2.0",
		"get-folder-size": "^5.0.0",
		"globby": "^14.0.2",
		"ignore": "^7.0.3",
		"isbinaryfile": "^5.0.2",
		"mammoth": "^1.8.0",
		"monaco-vscode-textmate-theme-converter": "^0.1.7",
		"ollama": "^0.5.13",
		"open-graph-scraper": "^6.9.0",
		"openai": "^4.83.0",
		"os-name": "^6.0.0",
		"p-timeout": "^6.1.4",
		"p-wait-for": "^5.0.2",
		"pdf-parse": "^1.1.1",
		"posthog-node": "^4.8.1",
		"puppeteer-chromium-resolver": "^23.0.0",
		"puppeteer-core": "^23.4.0",
		"serialize-error": "^11.0.3",
		"simple-git": "^3.27.0",
		"strip-ansi": "^7.1.0",
		"tree-sitter-wasms": "^0.1.11",
		"turndown": "^7.2.0",
		"web-tree-sitter": "^0.22.6",
		"zod": "^3.24.2"
	}
}<|MERGE_RESOLUTION|>--- conflicted
+++ resolved
@@ -97,12 +97,12 @@
 				"category": "Cline"
 			},
 			{
-<<<<<<< HEAD
 				"command": "cline.dev.createTestTasks",
 				"title": "Create Test Tasks",
 				"category": "Cline",
 				"when": "cline.isDevMode"
-=======
+			},
+			{
 				"command": "cline.openDocumentation",
 				"title": "Documentation",
 				"icon": "$(book)"
@@ -121,7 +121,6 @@
 				"command": "cline.fixWithCline",
 				"title": "Fix with Cline",
 				"category": "Cline"
->>>>>>> 19c44398
 			}
 		],
 		"menus": {
