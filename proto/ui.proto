--- conflicted
+++ resolved
@@ -35,11 +35,9 @@
   // Subscribe to history button click events
   rpc subscribeToHistoryButtonClicked(WebviewProviderTypeRequest) returns (stream Empty);
   
-<<<<<<< HEAD
+  // Subscribe to chat button clicked events (when the chat button is clicked in VSCode)
+  rpc subscribeToChatButtonClicked(EmptyRequest) returns (stream Empty);
+  
   // Subscribe to theme change events
   rpc subscribeToTheme(EmptyRequest) returns (stream String);
-=======
-  // Subscribe to chat button clicked events (when the chat button is clicked in VSCode)
-  rpc subscribeToChatButtonClicked(EmptyRequest) returns (stream Empty);
->>>>>>> a6ce75d1
 }