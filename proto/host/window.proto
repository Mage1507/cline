--- conflicted
+++ resolved
@@ -12,11 +12,8 @@
   rpc showTextDocument(ShowTextDocumentRequest) returns (TextEditorInfo);
   rpc showOpenDialogue(ShowOpenDialogueRequest) returns (SelectedResources);
   rpc showMessage(ShowMessageRequest) returns (SelectedResponse);
-<<<<<<< HEAD
-  rpc showInputBox(ShowInputBoxRequest) returns (SelectedResponse);
-=======
+  rpc showInputBox(ShowInputBoxRequest) returns (ShowInputBoxResponse);
   rpc showSaveDialog(ShowSaveDialogRequest) returns (ShowSaveDialogResponse);
->>>>>>> d2521a8a
 }
 
 message ShowTextDocumentRequest {
@@ -77,17 +74,6 @@
   optional string selected_option = 1;
 }
 
-<<<<<<< HEAD
-message ShowInputBoxRequest {
-  cline.Metadata metadata = 1;
-  string title = 2;
-  optional string prompt = 3;
-  optional string value = 4;
-}
-
-message ShowInputBoxResponse {
-  optional string response = 1;
-=======
 message ShowSaveDialogRequest {
   cline.Metadata metadata = 1;
   optional ShowSaveDialogOptions options = 2;
@@ -104,5 +90,15 @@
 
 message ShowSaveDialogResponse {
   optional string selected_path = 1;
->>>>>>> d2521a8a
+}
+
+message ShowInputBoxRequest {
+  cline.Metadata metadata = 1;
+  string title = 2;
+  optional string prompt = 3;
+  optional string value = 4;
+}
+
+message ShowInputBoxResponse {
+  optional string response = 1;
 }