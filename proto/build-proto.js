#!/usr/bin/env node

import * as fs from "fs/promises"
import * as path from "path"
import { fileURLToPath } from "url"
import { execSync } from "child_process"
import { globby } from "globby"
import chalk from "chalk"
import os from "os"

import { createRequire } from "module"
const require = createRequire(import.meta.url)
const protoc = path.join(require.resolve("grpc-tools"), "../bin/protoc")

const __filename = fileURLToPath(import.meta.url)
const SCRIPT_DIR = path.dirname(__filename)
const ROOT_DIR = path.resolve(SCRIPT_DIR, "..")
const TS_OUT_DIR = path.join(ROOT_DIR, "src", "shared", "proto")

const isWindows = process.platform === "win32"
const tsProtoPlugin = isWindows
	? path.join(ROOT_DIR, "node_modules", ".bin", "protoc-gen-ts_proto.cmd") // Use the .bin directory path for Windows
	: require.resolve("ts-proto/protoc-gen-ts_proto")

const TS_PROTO_OPTIONS = [
	"env=node",
	"esModuleInterop=true",

	"outputIndex=true", // output an index file for each package which exports all protos in the package.
	"outputServices=generic-definitions",

	"useOptionals=messages", // Message fields are optional, scalars are not.
	"useDate=false", // Timestamp fields will not be automatically converted to Date.
]

// List of gRPC services
// To add a new service, simply add it to this map and run this script
// The service handler will be automatically discovered and used by grpc-handler.ts
const serviceNameMap = {
	account: "cline.AccountService",
	browser: "cline.BrowserService",
	checkpoints: "cline.CheckpointsService",
	file: "cline.FileService",
	mcp: "cline.McpService",
	state: "cline.StateService",
	task: "cline.TaskService",
	web: "cline.WebService",
	models: "cline.ModelsService",
	slash: "cline.SlashService",
	ui: "cline.UiService",
	// Add new services here - no other code changes needed!
}
const serviceDirs = Object.keys(serviceNameMap).map((serviceKey) => path.join(ROOT_DIR, "src", "core", "controller", serviceKey))

// List of host gRPC services (IDE API bridge)
// These services are implemented in the IDE extension and called by the standalone Cline Core
const hostServiceNameMap = {
	uri: "host.UriService",
	watch: "host.WatchService",
	// Add new host services here
}
const hostServiceDirs = Object.keys(hostServiceNameMap).map((serviceKey) =>
	path.join(ROOT_DIR, "src", "hosts", "vscode", serviceKey),
)

async function main() {
	console.log(chalk.bold.blue("Starting Protocol Buffer code generation..."))

	// Check for Apple Silicon compatibility before proceeding
	checkAppleSiliconCompatibility()

	// Create output directories if they don't exist
	await fs.mkdir(TS_OUT_DIR, { recursive: true })
<<<<<<< HEAD

	// Clean up existing generated files
	log_verbose(chalk.cyan("Cleaning up existing generated TypeScript files..."))
	const existingFiles = await globby("**/*.ts", { cwd: TS_OUT_DIR })
	for (const file of existingFiles) {
		await fs.unlink(path.join(TS_OUT_DIR, file))
	}
=======
	await cleanup()
>>>>>>> 5272788f

	// Check for missing proto files for services in serviceNameMap
	await ensureProtoFilesExist()

	// Process all proto files
	const protoFiles = await globby("**/*.proto", { cwd: SCRIPT_DIR, realpath: true })
	console.log(chalk.cyan(`Processing ${protoFiles.length} proto files from`), SCRIPT_DIR)

	// Build the protoc command with proper path handling for cross-platform
	const tsProtocCommand = [
		protoc,
		`--proto_path="${SCRIPT_DIR}"`,
		`--plugin=protoc-gen-ts_proto="${tsProtoPlugin}"`,
		`--ts_proto_out="${TS_OUT_DIR}"`,
		`--ts_proto_opt=${TS_PROTO_OPTIONS.join(",")} `,
		...protoFiles,
	].join(" ")
	try {
		log_verbose(chalk.cyan(`Generating TypeScript code for:\n${protoFiles.join("\n")}...`))
		execSync(tsProtocCommand, { stdio: "inherit" })
	} catch (error) {
		console.error(chalk.red("Error generating TypeScript for proto files:"), error)
		process.exit(1)
	}

	const descriptorOutDir = path.join(ROOT_DIR, "dist-standalone", "proto")
	await fs.mkdir(descriptorOutDir, { recursive: true })
	const descriptorFile = path.join(descriptorOutDir, "descriptor_set.pb")
	const descriptorProtocCommand = [
		protoc,
		`--proto_path="${SCRIPT_DIR}"`,
		`--descriptor_set_out="${descriptorFile}"`,
		"--include_imports",
		...protoFiles,
	].join(" ")
	try {
		log_verbose(chalk.cyan("Generating descriptor set..."))
		execSync(descriptorProtocCommand, { stdio: "inherit" })
	} catch (error) {
		console.error(chalk.red("Error generating descriptor set for proto file:"), error)
		process.exit(1)
	}

	log_verbose(chalk.green("Protocol Buffer code generation completed successfully."))
	log_verbose(chalk.green(`TypeScript files generated in: ${TS_OUT_DIR}`))

	await generateMethodRegistrations()
	await generateHostMethodRegistrations()
	await generateServiceConfig()
	await generateHostServiceConfig()
	await generateGrpcClientConfig()
	await generateHostGrpcClientConfig()

	console.log(chalk.bold.blue("Finished Protocol Buffer code generation."))
}

/**
 * Generate a gRPC client configuration file for the webview
 * This eliminates the need for manual imports and client creation in grpc-client.ts
 */
async function generateGrpcClientConfig() {
	log_verbose(chalk.cyan("Generating gRPC client configuration..."))

	const serviceImports = []
	const serviceClientCreations = []
	const serviceExports = []

	// Process each service in the serviceNameMap
	for (const [dirName, fullServiceName] of Object.entries(serviceNameMap)) {
		const capitalizedName = dirName.charAt(0).toUpperCase() + dirName.slice(1)

		// Add import statement
		serviceImports.push(`import { ${capitalizedName}ServiceDefinition } from "@shared/proto/${dirName}"`)

		// Add client creation
		serviceClientCreations.push(
			`const ${capitalizedName}ServiceClient = createGrpcClient(${capitalizedName}ServiceDefinition)`,
		)

		// Add to exports
		serviceExports.push(`${capitalizedName}ServiceClient`)
	}

	// Generate the file content
	const content = `// AUTO-GENERATED FILE - DO NOT MODIFY DIRECTLY
// Generated by proto/build-proto.js

import { createGrpcClient } from "./grpc-client-base"
${serviceImports.join("\n")}

${serviceClientCreations.join("\n")}

export {
	${serviceExports.join(",\n\t")}
}`

	const configPath = path.join(ROOT_DIR, "webview-ui", "src", "services", "grpc-client.ts")
	await fs.writeFile(configPath, content)
	log_verbose(chalk.green(`Generated gRPC client at ${configPath}`))
}

/**
 * Parse proto files to extract streaming method information
 * @param protoFiles Array of proto file names
 * @param scriptDir Directory containing proto files
 * @returns Map of service names to their streaming methods
 */
async function parseProtoForStreamingMethods(protoFiles, scriptDir) {
	log_verbose(chalk.cyan("Parsing proto files for streaming methods..."))

	// Map of service name to array of streaming method names
	const streamingMethodsMap = new Map()

	for (const protoFile of protoFiles) {
		const content = await fs.readFile(path.join(scriptDir, protoFile), "utf8")

		// Extract package name
		const packageMatch = content.match(/package\s+([^;]+);/)
		const packageName = packageMatch ? packageMatch[1].trim() : "unknown"

		// Extract service definitions
		const serviceMatches = Array.from(content.matchAll(/service\s+(\w+)\s*\{([^}]+)\}/g))
		for (const serviceMatch of serviceMatches) {
			const serviceName = serviceMatch[1]
			const serviceBody = serviceMatch[2]
			const fullServiceName = `${packageName}.${serviceName}`

			// Extract method definitions with streaming
			const methodMatches = Array.from(
				serviceBody.matchAll(/rpc\s+(\w+)\s*\(\s*(stream\s+)?(\w+)\s*\)\s*returns\s*\(\s*(stream\s+)?(\w+)\s*\)/g),
			)

			const streamingMethods = []
			for (const methodMatch of methodMatches) {
				const methodName = methodMatch[1]
				const isRequestStreaming = !!methodMatch[2]
				const requestType = methodMatch[3]
				const isResponseStreaming = !!methodMatch[4]
				const responseType = methodMatch[5]

				if (isResponseStreaming) {
					streamingMethods.push({
						name: methodName,
						requestType,
						responseType,
						isRequestStreaming,
					})
				}
			}

			if (streamingMethods.length > 0) {
				streamingMethodsMap.set(fullServiceName, streamingMethods)
			}
		}
	}

	return streamingMethodsMap
}

async function generateMethodRegistrations() {
	log_verbose(chalk.cyan("Generating method registration files..."))

	// Parse proto files for streaming methods
	const protoFiles = await globby("*.proto", { cwd: SCRIPT_DIR })
	const streamingMethodsMap = await parseProtoForStreamingMethods(protoFiles, SCRIPT_DIR)

	for (const serviceDir of serviceDirs) {
		try {
			await fs.access(serviceDir)
		} catch (error) {
			log_verbose(chalk.cyan(`Creating directory ${serviceDir} for new service`))
			await fs.mkdir(serviceDir, { recursive: true })
		}

		const serviceName = path.basename(serviceDir)
		const registryFile = path.join(serviceDir, "methods.ts")
		const indexFile = path.join(serviceDir, "index.ts")

		const fullServiceName = serviceNameMap[serviceName]
		const streamingMethods = streamingMethodsMap.get(fullServiceName) || []

		log_verbose(chalk.cyan(`Generating method registrations for ${serviceName}...`))

		// Get all TypeScript files in the service directory
		const files = await globby("*.ts", { cwd: serviceDir })

		// Filter out index.ts and methods.ts
		const implementationFiles = files.filter((file) => file !== "index.ts" && file !== "methods.ts")

		// Create the methods.ts file with header
		let methodsContent = `// AUTO-GENERATED FILE - DO NOT MODIFY DIRECTLY
// Generated by proto/build-proto.js

// Import all method implementations
import { registerMethod } from "./index"\n`

		// Import implementations directly
		for (const file of implementationFiles) {
			const baseName = path.basename(file, ".ts")
			methodsContent += `import { ${baseName} } from "./${baseName}"\n`
		}

		// Add streaming methods information
		if (streamingMethods.length > 0) {
			methodsContent += `\n// Streaming methods for this service
export const streamingMethods = ${JSON.stringify(
				streamingMethods.map((m) => m.name),
				null,
				2,
			)}\n`
		}

		// Add registration function
		methodsContent += `\n// Register all ${serviceName} service methods
export function registerAllMethods(): void {
\t// Register each method with the registry\n`

		// Add registration statements
		for (const file of implementationFiles) {
			const baseName = path.basename(file, ".ts")
			const isStreaming = streamingMethods.some((m) => m.name === baseName)

			if (isStreaming) {
				methodsContent += `\tregisterMethod("${baseName}", ${baseName}, { isStreaming: true })\n`
			} else {
				methodsContent += `\tregisterMethod("${baseName}", ${baseName})\n`
			}
		}

		// Close the function
		methodsContent += `}`

		// Write the methods.ts file
		await fs.writeFile(registryFile, methodsContent)
		log_verbose(chalk.green(`Generated ${registryFile}`))

		// Generate index.ts file
		const capitalizedServiceName = serviceName.charAt(0).toUpperCase() + serviceName.slice(1)
		const indexContent = `// AUTO-GENERATED FILE - DO NOT MODIFY DIRECTLY
// Generated by proto/build-proto.js

import { createServiceRegistry, ServiceMethodHandler, StreamingMethodHandler } from "../grpc-service"
import { StreamingResponseHandler } from "../grpc-handler"
import { registerAllMethods } from "./methods"

// Create ${serviceName} service registry
const ${serviceName}Service = createServiceRegistry("${serviceName}")

// Export the method handler types and registration function
export type ${capitalizedServiceName}MethodHandler = ServiceMethodHandler
export type ${capitalizedServiceName}StreamingMethodHandler = StreamingMethodHandler
export const registerMethod = ${serviceName}Service.registerMethod

// Export the request handlers
export const handle${capitalizedServiceName}ServiceRequest = ${serviceName}Service.handleRequest
export const handle${capitalizedServiceName}ServiceStreamingRequest = ${serviceName}Service.handleStreamingRequest
export const isStreamingMethod = ${serviceName}Service.isStreamingMethod

// Register all ${serviceName} methods
registerAllMethods()`

		// Write the index.ts file
		await fs.writeFile(indexFile, indexContent)
		log_verbose(chalk.green(`Generated ${indexFile}`))
	}

	log_verbose(chalk.green("Method registration files generated successfully."))
}

/**
 * Generate a service configuration file that maps service names to their handlers
 * This eliminates the need for manual switch/case statements in grpc-handler.ts
 */
async function generateServiceConfig() {
	log_verbose(chalk.cyan("Generating service configuration file..."))

	const serviceImports = []
	const serviceConfigs = []

	// Add all services from the serviceNameMap
	for (const [dirName, fullServiceName] of Object.entries(serviceNameMap)) {
		const capitalizedName = dirName.charAt(0).toUpperCase() + dirName.slice(1)
		serviceImports.push(
			`import { handle${capitalizedName}ServiceRequest, handle${capitalizedName}ServiceStreamingRequest } from "./${dirName}/index"`,
		)
		serviceConfigs.push(`
  "${fullServiceName}": {
    requestHandler: handle${capitalizedName}ServiceRequest,
    streamingHandler: handle${capitalizedName}ServiceStreamingRequest
  }`)
	}

	const content = `// AUTO-GENERATED FILE - DO NOT MODIFY DIRECTLY
// Generated by proto/build-proto.js

import { Controller } from "./index"
import { StreamingResponseHandler } from "./grpc-handler"
${serviceImports.join("\n")}

/**
 * Configuration for a service handler
 */
export interface ServiceHandlerConfig {
  requestHandler: (controller: Controller, method: string, message: any) => Promise<any>;
  streamingHandler: (controller: Controller, method: string, message: any, responseStream: StreamingResponseHandler, requestId?: string) => Promise<void>;
}

/**
 * Map of service names to their handler configurations
 */
export const serviceHandlers: Record<string, ServiceHandlerConfig> = {${serviceConfigs.join(",")}
};`

	const configPath = path.join(ROOT_DIR, "src", "core", "controller", "grpc-service-config.ts")
	await fs.writeFile(configPath, content)
	log_verbose(chalk.green(`Generated service configuration at ${configPath}`))
}

/**
 * Ensure that a .proto file exists for each service in the serviceNameMap
 * If a .proto file doesn't exist, create a template file
 */
async function ensureProtoFilesExist() {
	log_verbose(chalk.cyan("Checking for missing proto files..."))

	// Get existing proto files
	const existingProtoFiles = await globby("*.proto", { cwd: SCRIPT_DIR })
	const existingProtoServices = existingProtoFiles.map((file) => path.basename(file, ".proto"))

	// Check each service in serviceNameMap
	for (const [serviceName, fullServiceName] of Object.entries(serviceNameMap)) {
		if (!existingProtoServices.includes(serviceName)) {
			log_verbose(chalk.yellow(`Creating template proto file for ${serviceName}...`))

			// Extract service class name from full name (e.g., "cline.ModelsService" -> "ModelsService")
			const serviceClassName = fullServiceName.split(".").pop()

			// Create template proto file
			const protoContent = `syntax = "proto3";

package cline;
option java_package = "bot.cline.proto";
option java_multiple_files = true;

import "common.proto";

// ${serviceClassName} provides methods for managing ${serviceName}
service ${serviceClassName} {
  // Add your RPC methods here
  // Example (String is from common.proto, responses should be generic types):
  // rpc YourMethod(YourRequest) returns (String);
}

// Add your message definitions here
// Example (Requests must always start with Metadata):
// message YourRequest {
//   Metadata metadata = 1;
//   string stringField = 2;
//   int32 int32Field = 3;
// }
`

			// Write the template proto file
			const protoFilePath = path.join(SCRIPT_DIR, `${serviceName}.proto`)
			await fs.writeFile(protoFilePath, protoContent)
			log_verbose(chalk.green(`Created template proto file at ${protoFilePath}`))
		}
	}
}

/**
 * Generate method registration files for host services
 */
async function generateHostMethodRegistrations() {
	log_verbose(chalk.cyan("Generating host method registration files..."))

	// Parse proto files for streaming methods
	const hostProtoFiles = await globby("*.proto", { cwd: path.join(SCRIPT_DIR, "host") })
	const streamingMethodsMap = await parseProtoForStreamingMethods(hostProtoFiles, path.join(SCRIPT_DIR, "host"))

	for (const serviceDir of hostServiceDirs) {
		try {
			await fs.access(serviceDir)
		} catch (error) {
			log_verbose(chalk.cyan(`Creating directory ${serviceDir} for new host service`))
			await fs.mkdir(serviceDir, { recursive: true })
		}

		const serviceName = path.basename(serviceDir)
		const registryFile = path.join(serviceDir, "methods.ts")
		const indexFile = path.join(serviceDir, "index.ts")

		const fullServiceName = hostServiceNameMap[serviceName]
		const streamingMethods = streamingMethodsMap.get(fullServiceName) || []

		log_verbose(chalk.cyan(`Generating method registrations for host ${serviceName}...`))

		// Get all TypeScript files in the service directory
		const files = await globby("*.ts", { cwd: serviceDir })

		// Filter out index.ts and methods.ts
		const implementationFiles = files.filter((file) => file !== "index.ts" && file !== "methods.ts")

		// Create the methods.ts file with header
		let methodsContent = `// AUTO-GENERATED FILE - DO NOT MODIFY DIRECTLY
// Generated by proto/build-proto.js

// Import all method implementations
import { registerMethod } from "./index"\n`

		// Import implementations directly
		for (const file of implementationFiles) {
			const baseName = path.basename(file, ".ts")
			methodsContent += `import { ${baseName} } from "./${baseName}"\n`
		}

		// Add streaming methods information
		if (streamingMethods.length > 0) {
			methodsContent += `\n// Streaming methods for this service
export const streamingMethods = ${JSON.stringify(
				streamingMethods.map((m) => m.name),
				null,
				2,
			)}\n`
		}

		// Add registration function
		methodsContent += `\n// Register all ${serviceName} service methods
export function registerAllMethods(): void {
\t// Register each method with the registry\n`

		// Add registration statements
		for (const file of implementationFiles) {
			const baseName = path.basename(file, ".ts")
			const isStreaming = streamingMethods.some((m) => m.name === baseName)

			if (isStreaming) {
				methodsContent += `\tregisterMethod("${baseName}", ${baseName}, { isStreaming: true })\n`
			} else {
				methodsContent += `\tregisterMethod("${baseName}", ${baseName})\n`
			}
		}

		// Close the function
		methodsContent += `}`

		// Write the methods.ts file
		await fs.writeFile(registryFile, methodsContent)
		log_verbose(chalk.green(`Generated ${registryFile}`))

		// Generate index.ts file
		const capitalizedServiceName = serviceName.charAt(0).toUpperCase() + serviceName.slice(1)
		const indexContent = `// AUTO-GENERATED FILE - DO NOT MODIFY DIRECTLY
// Generated by proto/build-proto.js

import { createServiceRegistry, ServiceMethodHandler, StreamingMethodHandler } from "../host-grpc-service"
import { StreamingResponseHandler } from "../host-grpc-handler"
import { registerAllMethods } from "./methods"

// Create ${serviceName} service registry
const ${serviceName}Service = createServiceRegistry("${serviceName}")

// Export the method handler types and registration function
export type ${capitalizedServiceName}MethodHandler = ServiceMethodHandler
export type ${capitalizedServiceName}StreamingMethodHandler = StreamingMethodHandler
export const registerMethod = ${serviceName}Service.registerMethod

// Export the request handlers
export const handle${capitalizedServiceName}ServiceRequest = ${serviceName}Service.handleRequest
export const handle${capitalizedServiceName}ServiceStreamingRequest = ${serviceName}Service.handleStreamingRequest
export const isStreamingMethod = ${serviceName}Service.isStreamingMethod

// Register all ${serviceName} methods
registerAllMethods()`

		// Write the index.ts file
		await fs.writeFile(indexFile, indexContent)
		log_verbose(chalk.green(`Generated ${indexFile}`))
	}

	log_verbose(chalk.green("Host method registration files generated successfully."))
}

/**
 * Generate a service configuration file for host services
 */
async function generateHostServiceConfig() {
	log_verbose(chalk.cyan("Generating host service configuration file..."))

	const serviceImports = []
	const serviceConfigs = []

	// Add all services from the hostServiceNameMap
	for (const [dirName, fullServiceName] of Object.entries(hostServiceNameMap)) {
		const capitalizedName = dirName.charAt(0).toUpperCase() + dirName.slice(1)
		serviceImports.push(
			`import { handle${capitalizedName}ServiceRequest, handle${capitalizedName}ServiceStreamingRequest } from "./${dirName}/index"`,
		)
		serviceConfigs.push(`
  "${fullServiceName}": {
    requestHandler: handle${capitalizedName}ServiceRequest,
    streamingHandler: handle${capitalizedName}ServiceStreamingRequest
  }`)
	}

	const content = `// AUTO-GENERATED FILE - DO NOT MODIFY DIRECTLY
// Generated by proto/build-proto.js

import { StreamingResponseHandler } from "./host-grpc-handler"
${serviceImports.join("\n")}

/**
 * Configuration for a host service handler
 */
export interface HostServiceHandlerConfig {
  requestHandler: (method: string, message: any) => Promise<any>;
  streamingHandler: (method: string, message: any, responseStream: StreamingResponseHandler, requestId?: string) => Promise<void>;
}

/**
 * Map of host service names to their handler configurations
 */
export const hostServiceHandlers: Record<string, HostServiceHandlerConfig> = {${serviceConfigs.join(",")}
};`

	const configPath = path.join(ROOT_DIR, "src", "hosts", "vscode", "host-grpc-service-config.ts")
	await fs.mkdir(path.dirname(configPath), { recursive: true })
	await fs.writeFile(configPath, content)
	log_verbose(chalk.green(`Generated host service configuration at ${configPath}`))
}

/**
 * Generate a gRPC client configuration file for host services
 */
async function generateHostGrpcClientConfig() {
	log_verbose(chalk.cyan("Generating host gRPC client configuration..."))

	const serviceImports = []
	const serviceClientCreations = []
	const serviceExports = []

	// Process each service in the hostServiceNameMap
	for (const [dirName, _fullServiceName] of Object.entries(hostServiceNameMap)) {
		const capitalizedName = dirName.charAt(0).toUpperCase() + dirName.slice(1)

		// Add import statement
		serviceImports.push(`import { ${capitalizedName}ServiceDefinition } from "@shared/proto/host/${dirName}"`)

		// Add client creation
		serviceClientCreations.push(
			`const ${capitalizedName}ServiceClient = createGrpcClient(${capitalizedName}ServiceDefinition)`,
		)

		// Add to exports
		serviceExports.push(`${capitalizedName}ServiceClient`)
	}

	// Generate the file content
	const content = `// AUTO-GENERATED FILE - DO NOT MODIFY DIRECTLY
// Generated by proto/build-proto.js

import { createGrpcClient } from "./host-grpc-client-base"
${serviceImports.join("\n")}

${serviceClientCreations.join("\n")}

export {
	${serviceExports.join(",\n\t")}
}`

	const configPath = path.join(ROOT_DIR, "src", "hosts", "vscode", "client", "host-grpc-client.ts")
	await fs.mkdir(path.dirname(configPath), { recursive: true })
	await fs.writeFile(configPath, content)
	log_verbose(chalk.green(`Generated host gRPC client at ${configPath}`))
}

async function cleanup() {
	// Clean up existing generated files
	console.log(chalk.cyan("Cleaning up existing generated TypeScript files..."))
	const existingFiles = await globby("**/*.ts", { cwd: TS_OUT_DIR })
	for (const file of existingFiles) {
		await fs.unlink(path.join(TS_OUT_DIR, file))
	}

	// Clean up generated files that were moved.
	await fs.rm(path.join(ROOT_DIR, "src", "standalone", "services", "host-grpc-client.ts"), { force: true })
	await rmdir(path.join(ROOT_DIR, "src", "standalone", "services"))
	await fs.rm(path.join(ROOT_DIR, "hosts", "vscode"), { force: true, recursive: true })
	await rmdir(path.join(ROOT_DIR, "hosts"))
}

/**
 * Remove an empty dir, do nothing if the directory doesn't exist or is not empty.
 */
async function rmdir(path) {
	try {
		await fs.rmdir(path)
	} catch (error) {
		if (error.code !== "ENOTEMPTY" && error.code !== "ENOENT") {
			// Only re-throw if it's not "not empty" or "doesn't exist"
			throw error
		}
	}
}

// Check for Apple Silicon compatibility
function checkAppleSiliconCompatibility() {
	// Only run check on macOS
	if (process.platform !== "darwin") {
		return
	}

	// Check if running on Apple Silicon
	const cpuArchitecture = os.arch()
	if (cpuArchitecture === "arm64") {
		try {
			// Check if Rosetta is installed
			const rosettaCheck = execSync('/usr/bin/pgrep oahd || echo "NOT_INSTALLED"').toString().trim()

			if (rosettaCheck === "NOT_INSTALLED") {
				console.log(chalk.yellow("Detected Apple Silicon (ARM64) architecture."))
				console.log(
					chalk.red("Rosetta 2 is NOT installed. The npm version of protoc is not compatible with Apple Silicon."),
				)
				console.log(chalk.cyan("Please install Rosetta 2 using the following command:"))
				console.log(chalk.cyan("  softwareupdate --install-rosetta --agree-to-license"))
				console.log(chalk.red("Aborting build process."))
				process.exit(1)
			}
		} catch (error) {
			console.log(chalk.yellow("Could not determine Rosetta installation status. Proceeding anyway."))
		}
	}
}

function log_verbose(s) {
	if (process.argv.includes("-v") || process.argv.includes("--verbose")) {
		console.log(s)
	}
}

// Run the main function
main().catch((error) => {
	console.error(chalk.red("Error:"), error)
	process.exit(1)
})<|MERGE_RESOLUTION|>--- conflicted
+++ resolved
@@ -71,17 +71,8 @@
 
 	// Create output directories if they don't exist
 	await fs.mkdir(TS_OUT_DIR, { recursive: true })
-<<<<<<< HEAD
-
-	// Clean up existing generated files
-	log_verbose(chalk.cyan("Cleaning up existing generated TypeScript files..."))
-	const existingFiles = await globby("**/*.ts", { cwd: TS_OUT_DIR })
-	for (const file of existingFiles) {
-		await fs.unlink(path.join(TS_OUT_DIR, file))
-	}
-=======
+
 	await cleanup()
->>>>>>> 5272788f
 
 	// Check for missing proto files for services in serviceNameMap
 	await ensureProtoFilesExist()
@@ -660,7 +651,7 @@
 
 async function cleanup() {
 	// Clean up existing generated files
-	console.log(chalk.cyan("Cleaning up existing generated TypeScript files..."))
+	log_verbose(chalk.cyan("Cleaning up existing generated TypeScript files..."))
 	const existingFiles = await globby("**/*.ts", { cwd: TS_OUT_DIR })
 	for (const file of existingFiles) {
 		await fs.unlink(path.join(TS_OUT_DIR, file))
