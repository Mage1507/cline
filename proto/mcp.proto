--- conflicted
+++ resolved
@@ -11,11 +11,8 @@
   rpc updateMcpTimeout(UpdateMcpTimeoutRequest) returns (McpServers);
   rpc addRemoteMcpServer(AddRemoteMcpServerRequest) returns (McpServers);
   rpc downloadMcp(StringRequest) returns (Empty);
-<<<<<<< HEAD
+  rpc restartMcpServer(StringRequest) returns (McpServers);
   rpc deleteMcpServer(StringRequest) returns (McpServers);
-=======
-  rpc restartMcpServer(StringRequest) returns (McpServers);
->>>>>>> 43357c11
 }
 
 message ToggleMcpServerRequest {
