--- conflicted
+++ resolved
@@ -3,11 +3,8 @@
 import styled from "styled-components"
 import { useExtensionState } from "@/context/ExtensionStateContext"
 import { vscode } from "@/utils/vscode"
-<<<<<<< HEAD
-=======
 import { CODE_BLOCK_BG_COLOR } from "../common/CodeBlock"
 import { BrowserServiceClient } from "../../services/grpc-client"
->>>>>>> 02120810
 
 interface ConnectionInfo {
 	isConnected: boolean
@@ -25,32 +22,6 @@
 		host: browserSettings.remoteBrowserHost,
 	})
 	const popoverRef = useRef<HTMLDivElement>(null)
-<<<<<<< HEAD
-
-	// Get actual connection info from the browser session
-	useEffect(() => {
-		// Request connection info when component mounts
-		vscode.postMessage({
-			type: "getBrowserConnectionInfo",
-		})
-
-		// Listen for connection info updates
-		const handleMessage = (event: MessageEvent) => {
-			const message = event.data
-			if (message.type === "browserConnectionInfo") {
-				setConnectionInfo({
-					isConnected: message.isConnected,
-					isRemote: message.isRemote,
-					host: message.host,
-				})
-			}
-		}
-
-		window.addEventListener("message", handleMessage)
-		return () => {
-			window.removeEventListener("message", handleMessage)
-		}
-=======
 
 	// Get actual connection info from the browser session using gRPC
 	useEffect(() => {
@@ -71,7 +42,6 @@
 		})()
 
 		// No need for message event listeners anymore!
->>>>>>> 02120810
 	}, [browserSettings.remoteBrowserHost, browserSettings.remoteBrowserEnabled])
 
 	// Close popover when clicking outside
@@ -99,32 +69,12 @@
 		vscode.postMessage({
 			type: "openSettings",
 		})
-<<<<<<< HEAD
 
 		// After a short delay, send a message to scroll to browser settings
 		setTimeout(() => {
 			vscode.postMessage({
 				type: "scrollToSettings",
 				text: "browser-settings-section",
-			})
-		}, 300) // Give the settings panel time to open
-	}
-
-	const toggleInfoPopover = () => {
-		setShowInfoPopover(!showInfoPopover)
-
-		// Request updated connection info when opening the popover
-		if (!showInfoPopover) {
-			vscode.postMessage({
-				type: "getBrowserConnectionInfo",
-=======
-
-		// After a short delay, send a message to scroll to browser settings
-		setTimeout(() => {
-			vscode.postMessage({
-				type: "scrollToSettings",
-				text: "browser-settings-section",
->>>>>>> 02120810
 			})
 		}, 300) // Give the settings panel time to open
 	}
@@ -170,22 +120,6 @@
 			return "var(--vscode-foreground)"
 		}
 	}
-<<<<<<< HEAD
-
-	// Check connection status every second to keep icon in sync
-	useEffect(() => {
-		// Request connection info immediately
-		vscode.postMessage({
-			type: "getBrowserConnectionInfo",
-		})
-
-		// Set up interval to refresh every second
-		const intervalId = setInterval(() => {
-			vscode.postMessage({
-				type: "getBrowserConnectionInfo",
-			})
-		}, 1000)
-=======
 
 	// Check connection status every second to keep icon in sync using gRPC
 	useEffect(() => {
@@ -208,7 +142,6 @@
 
 		// Set up interval to refresh every second
 		const intervalId = setInterval(fetchConnectionInfo, 1000)
->>>>>>> 02120810
 
 		return () => clearInterval(intervalId)
 	}, [])
