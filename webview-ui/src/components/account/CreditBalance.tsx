--- conflicted
+++ resolved
@@ -17,11 +17,7 @@
 			title={`Last updated: ${new Date(lastFetchTime).toLocaleTimeString()}`}>
 			<div className="text-sm text-(--vscode-descriptionForeground) mb-3 font-azeret-mono font-light">CURRENT BALANCE</div>
 
-<<<<<<< HEAD
-			<div className="text-4xl font-bold text-(--vscode-foreground) mb-6 flex items-center gap-2">
-=======
 			<div className="font-bold text-2xl mb-6 flex items-center gap-2">
->>>>>>> cab51832
 				{balance === null ? <span>----</span> : <StyledCreditDisplay balance={balance} />}
 				<VSCodeButton
 					appearance="icon"
