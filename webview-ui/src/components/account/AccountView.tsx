import type { UsageTransaction as ClineAccountUsageTransaction, PaymentTransaction } from "@shared/ClineAccount"
import type { UserOrganization } from "@shared/proto/cline/account"
import { EmptyRequest } from "@shared/proto/cline/common"
import { VSCodeButton, VSCodeDivider, VSCodeDropdown, VSCodeOption, VSCodeTag } from "@vscode/webview-ui-toolkit/react"
import deepEqual from "fast-deep-equal"
import { memo, useCallback, useEffect, useRef, useState } from "react"
import { useInterval } from "react-use"
import { type ClineUser, handleSignOut } from "@/context/ClineAuthContext"
import { useExtensionState } from "@/context/ExtensionStateContext"
import { AccountServiceClient } from "@/services/grpc-client"
import { getEnvironmentColor } from "@/utils/environmentColors"
import VSCodeButtonLink from "../common/VSCodeButtonLink"
import { AccountWelcomeView } from "./AccountWelcomeView"
import { CreditBalance } from "./CreditBalance"
import CreditsHistoryTable from "./CreditsHistoryTable"
import { convertProtoUsageTransactions, getClineUris, getMainRole } from "./helpers"

type AccountViewProps = {
	clineUser: ClineUser | null
	organizations: UserOrganization[] | null
	activeOrganization: UserOrganization | null
	onDone: () => void
}

type ClineAccountViewProps = {
	clineUser: ClineUser
	userOrganizations: UserOrganization[] | null
	activeOrganization: UserOrganization | null
}

type CachedData = {
	balance: number | null
	usageData: ClineAccountUsageTransaction[]
	paymentsData: PaymentTransaction[]
	lastFetchTime: number
}

const AccountView = ({ onDone, clineUser, organizations, activeOrganization }: AccountViewProps) => {
	const { environment } = useExtensionState()
	const titleColor = getEnvironmentColor(environment)

	return (
		<div className="fixed inset-0 flex flex-col overflow-hidden pt-[10px] pl-[20px]">
			<div className="flex justify-between items-center mb-[17px] pr-[17px]">
<<<<<<< HEAD
				<h3 className="text-(--vscode-foreground) m-0">Account</h3>
=======
				<h3 className="m-0" style={{ color: titleColor }}>
					Account
				</h3>
>>>>>>> fc8517b5
				<VSCodeButton onClick={onDone}>Done</VSCodeButton>
			</div>
			<div className="grow overflow-hidden pr-[8px] flex flex-col">
				<div className="h-full mb-1.5">
					{clineUser?.uid ? (
						<ClineAccountView
							activeOrganization={activeOrganization}
							clineUser={clineUser}
							key={clineUser.uid}
							userOrganizations={organizations}
						/>
					) : (
						<AccountWelcomeView />
					)}
				</div>
			</div>
		</div>
	)
}

export const ClineAccountView = ({ clineUser, userOrganizations, activeOrganization }: ClineAccountViewProps) => {
	const { email, displayName, appBaseUrl, uid } = clineUser

	// Source of truth: Dedicated state for dropdown value that persists through failures
	// and represents that user's current selection.
	const [dropdownValue, setDropdownValue] = useState<string>(activeOrganization?.organizationId || uid)

	const [isLoading, setIsLoading] = useState(false)

	// Cache data per organization/user ID to avoid showing empty state when switching
	const dataCache = useRef<Map<string, CachedData>>(new Map())

	// Current displayed data
	const [balance, setBalance] = useState<number | null>(null)
	const [usageData, setUsageData] = useState<ClineAccountUsageTransaction[]>([])
	const [paymentsData, setPaymentsData] = useState<PaymentTransaction[]>([])
	const [lastFetchTime, setLastFetchTime] = useState<number>(Date.now())

	// Load cached data for current dropdown value
	const loadCachedData = useCallback((id: string) => {
		const cached = dataCache.current.get(id)
		if (cached) {
			setBalance(cached.balance)
			setUsageData(cached.usageData)
			setPaymentsData(cached.paymentsData)
			setLastFetchTime(cached.lastFetchTime)
			return true
		}
		return false
	}, [])

	// Simple cache function without dependencies
	const cacheCurrentData = useCallback(
		(id: string) => {
			dataCache.current.set(id, {
				balance,
				usageData,
				paymentsData,
				lastFetchTime,
			})
		},
		[balance, usageData, paymentsData, lastFetchTime],
	)
	// Track the active organization ID to detect changes
	const [lastActiveOrgId, setLastActiveOrgId] = useState<string | undefined>(activeOrganization?.organizationId)
	// Use ref for debounce timeout to avoid re-renders
	const debounceTimeoutRef = useRef<NodeJS.Timeout | null>(null)
	// Track if manual fetch is in progress to avoid duplicate fetches
	const manualFetchInProgressRef = useRef<boolean>(false)
	// Track if initial mount fetch has completed to avoid duplicate fetches
	const initialFetchCompleteRef = useRef<boolean>(false)

	const fetchUserCredit = useCallback(async () => {
		try {
			const response = await AccountServiceClient.getUserCredits(EmptyRequest.create())
			const newBalance = response?.balance?.currentBalance
			// Always update balance, even if it's 0 or null - don't skip undefined
			setBalance(newBalance ?? null)
			const newUsage = convertProtoUsageTransactions(response.usageTransactions)
			setUsageData((prev) => (deepEqual(newUsage, prev) ? prev : newUsage))
			const newPaymentsData = response.paymentTransactions
			setPaymentsData((prev) => (deepEqual(newPaymentsData, prev) ? prev : newPaymentsData))
		} catch (error) {
			console.error("Failed to fetch user credit:", error)
		}
	}, [])

	const fetchCreditBalance = useCallback(
		async (id: string, skipCache = false) => {
			try {
				if (isLoading) {
					return // Prevent multiple concurrent fetches
				}

				// Load cached data immediately if available (unless skipping cache)
				if (!skipCache && loadCachedData(id)) {
					// If we have cached data, show it first, then fetch in background
				}

				setIsLoading(true)
				if (id === uid) {
					await fetchUserCredit()
				} else {
					const response = await AccountServiceClient.getOrganizationCredits({
						organizationId: id,
					})
					// Update balance - handle all values including 0 and null
					const newBalance = response.balance?.currentBalance
					setBalance(newBalance ?? null)

					const newUsage = convertProtoUsageTransactions(response.usageTransactions)
					setUsageData((prev) => (deepEqual(newUsage, prev) ? prev : newUsage))
				}

				// Cache the updated data
				cacheCurrentData(id)
			} catch (error) {
				console.error("Failed to fetch credit balance:", error)
			} finally {
				setLastFetchTime(Date.now())
				setIsLoading(false)
			}
		},
		[isLoading, uid, fetchUserCredit, loadCachedData],
	)

	const handleOrganizationChange = useCallback(
		async (event: any) => {
			const target = event.target as HTMLSelectElement
			if (!target) {
				return
			}

			const newValue = target.value
			if (newValue !== dropdownValue) {
				// Clear any pending debounced fetch since we're doing a manual one
				if (debounceTimeoutRef.current) {
					clearTimeout(debounceTimeoutRef.current)
					debounceTimeoutRef.current = null
				}

				// Cache current data before switching
				cacheCurrentData(dropdownValue)
				setDropdownValue(newValue)

				// Load cached data for new selection immediately, or clear if no cache
				// Only clear if we don't have cached data to avoid unnecessary flashing
				if (!loadCachedData(newValue)) {
					// No cached data - clear current state to avoid showing wrong data
					setBalance(null)
					setUsageData([])
					setPaymentsData([])
				}

				// Set flag to indicate manual fetch in progress
				manualFetchInProgressRef.current = true

				// Fetch the new data
				await fetchCreditBalance(newValue)

				// Update the last active org ID to prevent the effect from triggering
				setLastActiveOrgId(newValue === uid ? undefined : newValue)

				// Send the change to the server
				const organizationId = newValue === uid ? undefined : newValue
				await AccountServiceClient.setUserOrganization({ organizationId })

				// Clear the manual fetch flag after everything is done
				manualFetchInProgressRef.current = false
			}
		},
		[uid, dropdownValue, loadCachedData, fetchCreditBalance, cacheCurrentData],
	)

	// Fetch balance every 60 seconds
	useInterval(() => {
		fetchCreditBalance(dropdownValue)
	}, 60000)

	const clineUrl = appBaseUrl || "https://app.cline.bot"

	// Fetch balance on mount
	useEffect(() => {
		async function initialFetch() {
			await fetchCreditBalance(dropdownValue)
			initialFetchCompleteRef.current = true
		}
		initialFetch()
	}, [])

	useEffect(() => {
		// Handle organization changes with 500ms debounce
		const currentActiveOrgId = activeOrganization?.organizationId
		const hasActiveOrgChanged = currentActiveOrgId !== lastActiveOrgId

		// Only handle external organization changes (not dropdown changes)
		// Dropdown changes are handled by handleOrganizationChange
		const isExternalOrgChange = hasActiveOrgChanged && !manualFetchInProgressRef.current

		if (isExternalOrgChange) {
			// Clear any existing timeout
			if (debounceTimeoutRef.current) {
				clearTimeout(debounceTimeoutRef.current)
			}

			// Update dropdown to match the new active organization
			const newDropdownValue = currentActiveOrgId || uid
			if (newDropdownValue !== dropdownValue) {
				// Cache current data before switching
				cacheCurrentData(dropdownValue)
				setDropdownValue(newDropdownValue)

				// Load cached data for new selection immediately, or clear if no cache
				// Only clear data if initial fetch has completed to avoid clearing on mount
				if (!loadCachedData(newDropdownValue) && initialFetchCompleteRef.current) {
					// No cached data - clear to avoid showing wrong data
					setBalance(null)
					setUsageData([])
					setPaymentsData([])
				}
			}

			// Only set timeout if initial fetch is complete
			if (initialFetchCompleteRef.current) {
				// Set new timeout to fetch after 500ms
				debounceTimeoutRef.current = setTimeout(() => {
					fetchCreditBalance(newDropdownValue)
					setLastActiveOrgId(currentActiveOrgId)
				}, 500)
			} else {
				// Just update the active org ID
				setLastActiveOrgId(currentActiveOrgId)
			}
		}

		// Cleanup timeout on unmount
		return () => {
			if (debounceTimeoutRef.current) {
				clearTimeout(debounceTimeoutRef.current)
			}
		}
	}, [
		activeOrganization?.organizationId,
		lastActiveOrgId,
		uid,
		dropdownValue,
		loadCachedData,
		fetchCreditBalance,
		cacheCurrentData,
	])

	return (
		<div className="h-full flex flex-col">
			<div className="flex flex-col pr-3 h-full">
				<div className="flex flex-col w-full">
					<div className="flex items-center mb-6 flex-wrap gap-y-4">
						{/* {user.photoUrl ? (
								<img src={user.photoUrl} alt="Profile" className="size-16 rounded-full mr-4" />
							) : ( */}
						<div className="size-16 rounded-full bg-(--vscode-button-background) flex items-center justify-center text-2xl text-(--vscode-button-foreground) mr-4">
							{displayName?.[0] || email?.[0] || "?"}
						</div>
						{/* )} */}

						<div className="flex flex-col">
							{displayName && <h2 className="text-(--vscode-foreground) m-0 text-lg font-medium">{displayName}</h2>}

							{email && <div className="text-sm text-(--vscode-descriptionForeground)">{email}</div>}

							<div className="flex gap-2 items-center mt-1">
								<VSCodeDropdown
									className="w-full"
									currentValue={dropdownValue}
									disabled={isLoading}
									onChange={handleOrganizationChange}>
									<VSCodeOption key="personal" value={uid}>
										Personal
									</VSCodeOption>
									{userOrganizations?.map((org: UserOrganization) => (
										<VSCodeOption key={org.organizationId} value={org.organizationId}>
											{org.name}
										</VSCodeOption>
									))}
								</VSCodeDropdown>
								{activeOrganization && (
									<VSCodeTag className="text-xs p-2" title="Role">
										{getMainRole(activeOrganization.roles)}
									</VSCodeTag>
								)}
							</div>
						</div>
					</div>
				</div>

				<div className="w-full flex gap-2 flex-col min-[225px]:flex-row">
					<div className="w-full min-[225px]:w-1/2">
						<VSCodeButtonLink appearance="primary" className="w-full" href={getClineUris(clineUrl, "dashboard").href}>
							Dashboard
						</VSCodeButtonLink>
					</div>
					<VSCodeButton appearance="secondary" className="w-full min-[225px]:w-1/2" onClick={() => handleSignOut()}>
						Log out
					</VSCodeButton>
				</div>

				<VSCodeDivider className="w-full my-6" />

				<CreditBalance
					balance={balance}
					creditUrl={getClineUris(clineUrl, "credits", dropdownValue === uid ? "account" : "organization")}
					fetchCreditBalance={() => fetchCreditBalance(dropdownValue)}
					isLoading={isLoading}
					lastFetchTime={lastFetchTime}
				/>

				<VSCodeDivider className="mt-6 mb-3 w-full" />

				<div className="grow flex flex-col min-h-0 pb-[0px]">
					<CreditsHistoryTable
						isLoading={isLoading}
						paymentsData={paymentsData}
						showPayments={dropdownValue === uid}
						usageData={usageData}
					/>
				</div>
			</div>
		</div>
	)
}

export default memo(AccountView)<|MERGE_RESOLUTION|>--- conflicted
+++ resolved
@@ -7,8 +7,9 @@
 import { useInterval } from "react-use"
 import { type ClineUser, handleSignOut } from "@/context/ClineAuthContext"
 import { useExtensionState } from "@/context/ExtensionStateContext"
+import { cn } from "@/lib/utils"
 import { AccountServiceClient } from "@/services/grpc-client"
-import { getEnvironmentColor } from "@/utils/environmentColors"
+import { getClineEnvironmentClassname } from "@/utils/environmentColors"
 import VSCodeButtonLink from "../common/VSCodeButtonLink"
 import { AccountWelcomeView } from "./AccountWelcomeView"
 import { CreditBalance } from "./CreditBalance"
@@ -37,18 +38,12 @@
 
 const AccountView = ({ onDone, clineUser, organizations, activeOrganization }: AccountViewProps) => {
 	const { environment } = useExtensionState()
-	const titleColor = getEnvironmentColor(environment)
+	const titleColor = getClineEnvironmentClassname(environment)
 
 	return (
 		<div className="fixed inset-0 flex flex-col overflow-hidden pt-[10px] pl-[20px]">
 			<div className="flex justify-between items-center mb-[17px] pr-[17px]">
-<<<<<<< HEAD
-				<h3 className="text-(--vscode-foreground) m-0">Account</h3>
-=======
-				<h3 className="m-0" style={{ color: titleColor }}>
-					Account
-				</h3>
->>>>>>> fc8517b5
+				<h3 className={cn("text-(--vscode-foreground) m-0", titleColor)}>Account</h3>
 				<VSCodeButton onClick={onDone}>Done</VSCodeButton>
 			</div>
 			<div className="grow overflow-hidden pr-[8px] flex flex-col">
