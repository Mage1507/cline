--- conflicted
+++ resolved
@@ -43,13 +43,10 @@
 import { validateApiConfiguration, validateModelId } from "@/utils/validate"
 import ClineRulesToggleModal from "../cline-rules/ClineRulesToggleModal"
 import ServersToggleModal from "./ServersToggleModal"
-<<<<<<< HEAD
 import VoiceRecorder from "./VoiceRecorder"
-=======
 import { Mode } from "@shared/storage/types"
 
 const { MAX_IMAGES_AND_FILES_PER_MESSAGE } = CHAT_CONSTANTS
->>>>>>> 67bab949
 
 const getImageDimensions = (dataUrl: string): Promise<{ width: number; height: number }> => {
 	return new Promise((resolve, reject) => {
@@ -281,10 +278,9 @@
 		},
 		ref,
 	) => {
-<<<<<<< HEAD
 		const {
 			filePaths,
-			chatSettings,
+			mode,
 			apiConfiguration,
 			openRouterModels,
 			platform,
@@ -292,10 +288,6 @@
 			globalWorkflowToggles,
 			dictationSettings,
 		} = useExtensionState()
-=======
-		const { filePaths, mode, apiConfiguration, openRouterModels, platform, localWorkflowToggles, globalWorkflowToggles } =
-			useExtensionState()
->>>>>>> 67bab949
 		const [isTextAreaFocused, setIsTextAreaFocused] = useState(false)
 		const [isDraggingOver, setIsDraggingOver] = useState(false)
 		const [gitCommits, setGitCommits] = useState<GitCommit[]>([])
