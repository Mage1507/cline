--- conflicted
+++ resolved
@@ -29,46 +29,6 @@
 	}, [isVisible])
 
 	return (
-<<<<<<< HEAD
-		<div ref={modalRef}>
-			<div className="inline-flex min-w-0 max-w-full" ref={buttonRef}>
-				<Tooltip tipText="Manage MCP Servers" visible={isVisible ? false : undefined}>
-					<VSCodeButton
-						appearance="icon"
-						aria-label={isVisible ? "Hide MCP Servers" : "Show MCP Servers"}
-						onClick={() => setIsVisible(!isVisible)}
-						style={{ padding: "0px 0px", height: "20px" }}>
-						<div className="flex items-center gap-1 text-xs whitespace-nowrap min-w-0 w-full">
-							<span
-								className="codicon codicon-server flex items-center"
-								style={{ fontSize: "12.5px", marginBottom: 1 }}
-							/>
-						</div>
-					</VSCodeButton>
-				</Tooltip>
-			</div>
-
-			{isVisible && (
-				<div
-					className="fixed left-[15px] right-[15px] border border-(--vscode-editorGroup-border) p-3 rounded z-1000 overflow-y-auto"
-					style={{
-						bottom: `calc(100vh - ${menuPosition}px + 6px)`,
-						background: CODE_BLOCK_BG_COLOR,
-						maxHeight: "calc(100vh - 100px)",
-						overscrollBehavior: "contain",
-					}}>
-					<div
-						className="fixed w-[10px] h-[10px] z-[-1] rotate-45 border-r border-b border-(--vscode-editorGroup-border)"
-						style={{
-							bottom: `calc(100vh - ${menuPosition}px)`,
-							right: arrowPosition,
-							background: CODE_BLOCK_BG_COLOR,
-						}}
-					/>
-
-					<div className="flex justify-between items-center mb-2.5">
-						<div className="m-0 text-base font-semibold">MCP Servers</div>
-=======
 		<Popover onOpenChange={(isModalOpened) => setIsVisible(isModalOpened)}>
 			<PopoverTrigger>
 				<Tooltip>
@@ -76,7 +36,6 @@
 						Manage MCP Servers
 					</TooltipContent>
 					<TooltipTrigger asChild>
->>>>>>> cab51832
 						<VSCodeButton
 							appearance="icon"
 							aria-label={isVisible ? "Hide MCP Servers" : "Show MCP Servers"}
