--- conflicted
+++ resolved
@@ -101,14 +101,8 @@
 				className={cn(
 					"relative overflow-hidden cursor-pointer rounded-sm flex flex-col gap-1.5 z-10 pt-2 pb-2 px-2 hover:opacity-100 bg-(--vscode-toolbar-hoverBackground)/65",
 					{
-<<<<<<< HEAD
-						"opacity-100 border-1 border-(--vscode-editorGroup-border)": isTaskExpanded, // No hover effects when expanded, add border
-						"hover:bg-(--vscode-toolbar-hoverBackground) border-1 border-(--vscode-editorGroup-border)":
-							!isTaskExpanded, // Hover effects only when collapsed
-=======
 						"opacity-100 border-1": isTaskExpanded, // No hover effects when expanded, add border
-						"hover:bg-[var(--vscode-toolbar-hoverBackground)] border-1": !isTaskExpanded, // Hover effects only when collapsed
->>>>>>> fc8517b5
+						"hover:bg-(--vscode-toolbar-hoverBackground) border-1": !isTaskExpanded, // Hover effects only when collapsed
 					},
 				)}
 				style={{
