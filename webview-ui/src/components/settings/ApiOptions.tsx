import { useExtensionState } from "@/context/ExtensionStateContext"
import { ModelsServiceClient, StateServiceClient } from "@/services/grpc-client"
import { BooleanRequest, StringRequest } from "@shared/proto/common"
import { VSCodeButton, VSCodeDropdown, VSCodeOption } from "@vscode/webview-ui-toolkit/react"
import { useCallback, useEffect, useState } from "react"
import { useInterval } from "react-use"
import styled from "styled-components"
import { OPENROUTER_MODEL_PICKER_Z_INDEX } from "./OpenRouterModelPicker"

import { ClineProvider } from "./providers/ClineProvider"
import { OpenRouterProvider } from "./providers/OpenRouterProvider"
import { MistralProvider } from "./providers/MistralProvider"
import { DeepSeekProvider } from "./providers/DeepSeekProvider"
import { TogetherProvider } from "./providers/TogetherProvider"
import { OpenAICompatibleProvider } from "./providers/OpenAICompatible"
import { SambanovaProvider } from "./providers/SambanovaProvider"
import { AnthropicProvider } from "./providers/AnthropicProvider"
import { AskSageProvider } from "./providers/AskSageProvider"
import { OpenAINativeProvider } from "./providers/OpenAINative"
import { GeminiProvider } from "./providers/GeminiProvider"
import { DoubaoProvider } from "./providers/DoubaoProvider"
import { QwenProvider } from "./providers/QwenProvider"
import { VertexProvider } from "./providers/VertexProvider"
import { RequestyProvider } from "./providers/RequestyProvider"
import { FireworksProvider } from "./providers/FireworksProvider"
import { XaiProvider } from "./providers/XaiProvider"
import { CerebrasProvider } from "./providers/CerebrasProvider"
import { OllamaProvider } from "./providers/OllamaProvider"
import { ClaudeCodeProvider } from "./providers/ClaudeCodeProvider"
import { SapAiCoreProvider } from "./providers/SapAiCoreProvider"
import { BedrockProvider } from "./providers/BedrockProvider"
import { MoonshotProvider } from "./providers/MoonshotProvider"
import { NebiusProvider } from "./providers/NebiusProvider"
import { LiteLlmProvider } from "./providers/LiteLlmProvider"
import { VSCodeLmProvider } from "./providers/VSCodeLmProvider"
import { LMStudioProvider } from "./providers/LMStudioProvider"
import { useApiConfigurationHandlers } from "./utils/useApiConfigurationHandlers"
import { GroqProvider } from "./providers/GroqProvider"

interface ApiOptionsProps {
	showSubmitButton?: boolean
	showModelOptions: boolean
	apiErrorMessage?: string
	modelIdErrorMessage?: string
	isPopup?: boolean
	currentMode: "plan" | "act"
}

// This is necessary to ensure dropdown opens downward, important for when this is used in popup
export const DROPDOWN_Z_INDEX = OPENROUTER_MODEL_PICKER_Z_INDEX + 2 // Higher than the OpenRouterModelPicker's and ModelSelectorTooltip's z-index

export const DropdownContainer = styled.div<{ zIndex?: number }>`
	position: relative;
	z-index: ${(props) => props.zIndex || DROPDOWN_Z_INDEX};

	// Force dropdowns to open downward
	& vscode-dropdown::part(listbox) {
		position: absolute !important;
		top: 100% !important;
		bottom: auto !important;
	}
`

declare module "vscode" {
	interface LanguageModelChatSelector {
		vendor?: string
		family?: string
		version?: string
		id?: string
	}
}

<<<<<<< HEAD
const ApiOptions = ({ showModelOptions, apiErrorMessage, modelIdErrorMessage, isPopup, currentMode }: ApiOptionsProps) => {
=======
const ApiOptions = ({ showModelOptions, apiErrorMessage, modelIdErrorMessage, isPopup, showSubmitButton }: ApiOptionsProps) => {
>>>>>>> c50fce81
	// Use full context state for immediate save payload
	const { apiConfiguration, uriScheme, planActSeparateModelsSetting } = useExtensionState()

	const selectedProvider = currentMode === "plan" ? apiConfiguration?.planModeApiProvider : apiConfiguration?.actModeApiProvider

	const { handleModeFieldChange } = useApiConfigurationHandlers()

	const [ollamaModels, setOllamaModels] = useState<string[]>([])

	const handleSubmit = async () => {
		try {
			await StateServiceClient.setWelcomeViewCompleted(BooleanRequest.create({ value: true }))
		} catch (error) {
			console.error("Failed to update API configuration or complete welcome view:", error)
		}
	}

	// Poll ollama/vscode-lm models
	const requestLocalModels = useCallback(async () => {
		if (selectedProvider === "ollama") {
			try {
				const response = await ModelsServiceClient.getOllamaModels(
					StringRequest.create({
						value: apiConfiguration?.ollamaBaseUrl || "",
					}),
				)
				if (response && response.values) {
					setOllamaModels(response.values)
				}
			} catch (error) {
				console.error("Failed to fetch Ollama models:", error)
				setOllamaModels([])
			}
		}
	}, [selectedProvider, apiConfiguration?.ollamaBaseUrl])
	useEffect(() => {
		if (selectedProvider === "ollama") {
			requestLocalModels()
		}
	}, [selectedProvider, requestLocalModels])
	useInterval(requestLocalModels, selectedProvider === "ollama" ? 2000 : null)

	/*
	VSCodeDropdown has an open bug where dynamically rendered options don't auto select the provided value prop. You can see this for yourself by comparing  it with normal select/option elements, which work as expected.
	https://github.com/microsoft/vscode-webview-ui-toolkit/issues/433

	In our case, when the user switches between providers, we recalculate the selectedModelId depending on the provider, the default model for that provider, and a modelId that the user may have selected. Unfortunately, the VSCodeDropdown component wouldn't select this calculated value, and would default to the first "Select a model..." option instead, which makes it seem like the model was cleared out when it wasn't.

	As a workaround, we create separate instances of the dropdown for each provider, and then conditionally render the one that matches the current provider.
	*/

	return (
		<div style={{ display: "flex", flexDirection: "column", gap: 5, marginBottom: isPopup ? -10 : 0 }}>
			<DropdownContainer className="dropdown-container">
				<label htmlFor="api-provider">
					<span style={{ fontWeight: 500 }}>API Provider</span>
				</label>
				<VSCodeDropdown
					id="api-provider"
					value={selectedProvider}
					onChange={(e: any) => {
<<<<<<< HEAD
						handleModeFieldChange(
							{ plan: "planModeApiProvider", act: "actModeApiProvider" },
							e.target.value,
							currentMode,
						)
=======
						handleFieldChange("apiProvider", e.target.value)
>>>>>>> c50fce81
					}}
					style={{
						minWidth: 130,
						position: "relative",
					}}>
					<VSCodeOption value="cline">Cline</VSCodeOption>
					<VSCodeOption value="openrouter">OpenRouter</VSCodeOption>
					<VSCodeOption value="anthropic">Anthropic</VSCodeOption>
					<VSCodeOption value="claude-code">Claude Code</VSCodeOption>
					<VSCodeOption value="bedrock">Amazon Bedrock</VSCodeOption>
					<VSCodeOption value="openai-native">OpenAI</VSCodeOption>
					<VSCodeOption value="vertex">GCP Vertex AI</VSCodeOption>
					<VSCodeOption value="gemini">Google Gemini</VSCodeOption>
					<VSCodeOption value="groq">Groq</VSCodeOption>
					<VSCodeOption value="deepseek">DeepSeek</VSCodeOption>
					<VSCodeOption value="openai">OpenAI Compatible</VSCodeOption>
					<VSCodeOption value="mistral">Mistral</VSCodeOption>
					<VSCodeOption value="vscode-lm">VS Code LM API</VSCodeOption>
					<VSCodeOption value="requesty">Requesty</VSCodeOption>
					<VSCodeOption value="fireworks">Fireworks</VSCodeOption>
					<VSCodeOption value="together">Together</VSCodeOption>
					<VSCodeOption value="qwen">Alibaba Qwen</VSCodeOption>
					<VSCodeOption value="doubao">Bytedance Doubao</VSCodeOption>
					<VSCodeOption value="lmstudio">LM Studio</VSCodeOption>
					<VSCodeOption value="ollama">Ollama</VSCodeOption>
					<VSCodeOption value="litellm">LiteLLM</VSCodeOption>
					<VSCodeOption value="moonshot">Moonshot AI</VSCodeOption>
					<VSCodeOption value="nebius">Nebius AI Studio</VSCodeOption>
					<VSCodeOption value="asksage">AskSage</VSCodeOption>
					<VSCodeOption value="xai">xAI</VSCodeOption>
					<VSCodeOption value="sambanova">SambaNova</VSCodeOption>
					<VSCodeOption value="cerebras">Cerebras</VSCodeOption>
					<VSCodeOption value="sapaicore">SAP AI Core</VSCodeOption>
				</VSCodeDropdown>
			</DropdownContainer>

			{apiConfiguration && selectedProvider === "cline" && (
				<ClineProvider showModelOptions={showModelOptions} isPopup={isPopup} currentMode={currentMode} />
			)}

			{apiConfiguration && selectedProvider === "asksage" && (
				<AskSageProvider showModelOptions={showModelOptions} isPopup={isPopup} currentMode={currentMode} />
			)}

			{apiConfiguration && selectedProvider === "anthropic" && (
				<AnthropicProvider showModelOptions={showModelOptions} isPopup={isPopup} currentMode={currentMode} />
			)}

			{apiConfiguration && selectedProvider === "claude-code" && (
				<ClaudeCodeProvider showModelOptions={showModelOptions} isPopup={isPopup} currentMode={currentMode} />
			)}

			{apiConfiguration && selectedProvider === "openai-native" && (
				<OpenAINativeProvider showModelOptions={showModelOptions} isPopup={isPopup} currentMode={currentMode} />
			)}

			{apiConfiguration && selectedProvider === "qwen" && (
				<QwenProvider showModelOptions={showModelOptions} isPopup={isPopup} currentMode={currentMode} />
			)}

			{apiConfiguration && selectedProvider === "doubao" && (
				<DoubaoProvider showModelOptions={showModelOptions} isPopup={isPopup} currentMode={currentMode} />
			)}

			{apiConfiguration && selectedProvider === "mistral" && (
				<MistralProvider showModelOptions={showModelOptions} isPopup={isPopup} currentMode={currentMode} />
			)}

			{apiConfiguration && selectedProvider === "openrouter" && (
				<OpenRouterProvider
					showModelOptions={showModelOptions}
					isPopup={isPopup}
					uriScheme={uriScheme}
					currentMode={currentMode}
				/>
			)}

			{apiConfiguration && selectedProvider === "deepseek" && (
				<DeepSeekProvider showModelOptions={showModelOptions} isPopup={isPopup} currentMode={currentMode} />
			)}

			{apiConfiguration && selectedProvider === "together" && (
				<TogetherProvider showModelOptions={showModelOptions} isPopup={isPopup} currentMode={currentMode} />
			)}

			{apiConfiguration && selectedProvider === "openai" && (
				<OpenAICompatibleProvider showModelOptions={showModelOptions} isPopup={isPopup} currentMode={currentMode} />
			)}

			{apiConfiguration && selectedProvider === "sambanova" && (
				<SambanovaProvider showModelOptions={showModelOptions} isPopup={isPopup} currentMode={currentMode} />
			)}

			{apiConfiguration && selectedProvider === "bedrock" && (
				<BedrockProvider showModelOptions={showModelOptions} isPopup={isPopup} currentMode={currentMode} />
			)}

			{apiConfiguration && selectedProvider === "vertex" && (
				<VertexProvider showModelOptions={showModelOptions} isPopup={isPopup} currentMode={currentMode} />
			)}

			{apiConfiguration && selectedProvider === "gemini" && (
				<GeminiProvider showModelOptions={showModelOptions} isPopup={isPopup} currentMode={currentMode} />
			)}

			{apiConfiguration && selectedProvider === "requesty" && (
				<RequestyProvider showModelOptions={showModelOptions} isPopup={isPopup} currentMode={currentMode} />
			)}

			{apiConfiguration && selectedProvider === "fireworks" && (
				<FireworksProvider showModelOptions={showModelOptions} isPopup={isPopup} currentMode={currentMode} />
			)}

			{apiConfiguration && selectedProvider === "vscode-lm" && <VSCodeLmProvider currentMode={currentMode} />}

			{apiConfiguration && selectedProvider === "groq" && (
				<GroqProvider showModelOptions={showModelOptions} isPopup={isPopup} />
			)}
			{apiConfiguration && selectedProvider === "litellm" && (
				<LiteLlmProvider showModelOptions={showModelOptions} isPopup={isPopup} currentMode={currentMode} />
			)}

			{apiConfiguration && selectedProvider === "lmstudio" && (
				<LMStudioProvider showModelOptions={showModelOptions} isPopup={isPopup} currentMode={currentMode} />
			)}

			{apiConfiguration && selectedProvider === "ollama" && (
				<OllamaProvider showModelOptions={showModelOptions} isPopup={isPopup} currentMode={currentMode} />
			)}

			{apiConfiguration && selectedProvider === "moonshot" && (
				<MoonshotProvider showModelOptions={showModelOptions} isPopup={isPopup} currentMode={currentMode} />
			)}

			{apiConfiguration && selectedProvider === "nebius" && (
				<NebiusProvider showModelOptions={showModelOptions} isPopup={isPopup} currentMode={currentMode} />
			)}

			{apiConfiguration && selectedProvider === "xai" && (
				<XaiProvider showModelOptions={showModelOptions} isPopup={isPopup} currentMode={currentMode} />
			)}

			{apiConfiguration && selectedProvider === "cerebras" && (
				<CerebrasProvider showModelOptions={showModelOptions} isPopup={isPopup} currentMode={currentMode} />
			)}

			{apiConfiguration && selectedProvider === "sapaicore" && (
				<SapAiCoreProvider showModelOptions={showModelOptions} isPopup={isPopup} currentMode={currentMode} />
			)}

			{apiErrorMessage && (
				<p
					style={{
						margin: "-10px 0 4px 0",
						fontSize: 12,
						color: "var(--vscode-errorForeground)",
					}}>
					{apiErrorMessage}
				</p>
			)}
			{modelIdErrorMessage && (
				<p
					style={{
						margin: "-10px 0 4px 0",
						fontSize: 12,
						color: "var(--vscode-errorForeground)",
					}}>
					{modelIdErrorMessage}
				</p>
			)}

			{showSubmitButton && (
				<VSCodeButton onClick={handleSubmit} disabled={apiErrorMessage != null} className="mt-0.75" title="Submit">
					Let's go!
				</VSCodeButton>
			)}
		</div>
	)
}

export default ApiOptions<|MERGE_RESOLUTION|>--- conflicted
+++ resolved
@@ -70,11 +70,7 @@
 	}
 }
 
-<<<<<<< HEAD
 const ApiOptions = ({ showModelOptions, apiErrorMessage, modelIdErrorMessage, isPopup, currentMode }: ApiOptionsProps) => {
-=======
-const ApiOptions = ({ showModelOptions, apiErrorMessage, modelIdErrorMessage, isPopup, showSubmitButton }: ApiOptionsProps) => {
->>>>>>> c50fce81
 	// Use full context state for immediate save payload
 	const { apiConfiguration, uriScheme, planActSeparateModelsSetting } = useExtensionState()
 
@@ -136,15 +132,11 @@
 					id="api-provider"
 					value={selectedProvider}
 					onChange={(e: any) => {
-<<<<<<< HEAD
 						handleModeFieldChange(
 							{ plan: "planModeApiProvider", act: "actModeApiProvider" },
 							e.target.value,
 							currentMode,
 						)
-=======
-						handleFieldChange("apiProvider", e.target.value)
->>>>>>> c50fce81
 					}}
 					style={{
 						minWidth: 130,
