--- conflicted
+++ resolved
@@ -297,16 +297,6 @@
 			</style>
 			<DropdownContainer className="dropdown-container">
 				{remoteConfigSettings?.planModeApiProvider !== undefined ? (
-<<<<<<< HEAD
-					<HeroTooltip content="This setting is managed by your organization's remote configuration">
-						<div className="flex items-center gap-2 mb-1">
-							<label htmlFor="api-provider">
-								<span style={{ fontWeight: 500 }}>API Provider</span>
-							</label>
-							<i className="codicon codicon-lock text-(--vscode-descriptionForeground) text-sm" />
-						</div>
-					</HeroTooltip>
-=======
 					<Tooltip>
 						<TooltipTrigger>
 							<div className="flex items-center gap-2 mb-1">
@@ -318,7 +308,6 @@
 						</TooltipTrigger>
 						<TooltipContent>This setting is managed by your organization's remote configuration</TooltipContent>
 					</Tooltip>
->>>>>>> cab51832
 				) : (
 					<label htmlFor="api-provider">
 						<span style={{ fontWeight: 500 }}>API Provider</span>
