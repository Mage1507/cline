--- conflicted
+++ resolved
@@ -3,8 +3,8 @@
 import { OpenaiReasoningEffort } from "@shared/storage/types"
 import { VSCodeCheckbox, VSCodeDropdown, VSCodeOption, VSCodeTextField } from "@vscode/webview-ui-toolkit/react"
 import { memo } from "react"
-import HeroTooltip from "@/components/common/HeroTooltip"
 import McpDisplayModeDropdown from "@/components/mcp/chat-display/McpDisplayModeDropdown"
+import { Tooltip, TooltipContent, TooltipTrigger } from "@/components/ui/tooltip"
 import { useExtensionState } from "@/context/ExtensionStateContext"
 import Section from "../Section"
 import { updateSetting } from "../utils/settingsHandlers"
@@ -54,32 +54,26 @@
 						</p>
 					</div>
 					<div style={{ marginTop: 10 }}>
-<<<<<<< HEAD
-						<VSCodeCheckbox
-							checked={mcpMarketplaceEnabled}
-							onChange={(e: any) => {
-								const checked = e.target.checked === true
-								updateSetting("mcpMarketplaceEnabled", checked)
-							}}>
-							Enable MCP Marketplace
-						</VSCodeCheckbox>
-						<p className="text-xs text-(--vscode-descriptionForeground)">
-=======
 						{remoteConfigSettings?.mcpMarketplaceEnabled !== undefined ? (
-							<HeroTooltip content="This setting is managed by your organization's remote configuration">
-								<div className="flex items-center gap-2">
-									<VSCodeCheckbox
-										checked={mcpMarketplaceEnabled}
-										disabled={true}
-										onChange={(e: any) => {
-											const checked = e.target.checked === true
-											updateSetting("mcpMarketplaceEnabled", checked)
-										}}>
-										Enable MCP Marketplace
-									</VSCodeCheckbox>
-									<i className="codicon codicon-lock text-[var(--vscode-descriptionForeground)] text-sm" />
-								</div>
-							</HeroTooltip>
+							<Tooltip>
+								<TooltipTrigger>
+									<div className="flex items-center gap-2">
+										<VSCodeCheckbox
+											checked={mcpMarketplaceEnabled}
+											disabled={true}
+											onChange={(e: any) => {
+												const checked = e.target.checked === true
+												updateSetting("mcpMarketplaceEnabled", checked)
+											}}>
+											Enable MCP Marketplace
+										</VSCodeCheckbox>
+										<i className="codicon codicon-lock text-(--vscode-descriptionForeground) text-sm" />
+									</div>
+								</TooltipTrigger>
+								<TooltipContent>
+									<p>This setting is managed by your organization's remote configuration</p>
+								</TooltipContent>
+							</Tooltip>
 						) : (
 							<VSCodeCheckbox
 								checked={mcpMarketplaceEnabled}
@@ -91,8 +85,7 @@
 								Enable MCP Marketplace
 							</VSCodeCheckbox>
 						)}
-						<p className="text-xs text-[var(--vscode-descriptionForeground)]">
->>>>>>> fc8517b5
+						<p className="text-xs text-(--vscode-descriptionForeground)">
 							Enables the MCP Marketplace tab for discovering and installing MCP servers.
 						</p>
 					</div>
@@ -308,7 +301,7 @@
 								Enable Hooks
 							</VSCodeCheckbox>
 							<p className="text-xs">
-								<span className="text-[var(--vscode-errorForeground)]">Experimental: </span>{" "}
+								<span className="text-(--vscode-errorForeground)">Experimental: </span>{" "}
 								<span className="text-description">
 									Allows execution of hooks from .clinerules/hooks/ directory.
 								</span>
@@ -316,45 +309,30 @@
 						</div>
 					)}
 					<div style={{ marginTop: 10 }}>
-<<<<<<< HEAD
-						<VSCodeCheckbox
-							checked={yoloModeToggled}
-							onChange={(e: any) => {
-								const checked = e.target.checked === true
-								updateSetting("yoloModeToggled", checked)
-							}}>
-							Enable YOLO Mode
-						</VSCodeCheckbox>
-						<p className="text-xs text-(--vscode-errorForeground)">
-=======
-						{remoteConfigSettings?.yoloModeToggled !== undefined ? (
-							<HeroTooltip content="This setting is managed by your organization's remote configuration">
+						<Tooltip>
+							<TooltipTrigger asChild>
 								<div className="flex items-center gap-2">
 									<VSCodeCheckbox
 										checked={yoloModeToggled}
-										disabled={true}
+										disabled={remoteConfigSettings?.yoloModeToggled !== undefined}
 										onChange={(e: any) => {
 											const checked = e.target.checked === true
 											updateSetting("yoloModeToggled", checked)
 										}}>
 										Enable YOLO Mode
 									</VSCodeCheckbox>
-									<i className="codicon codicon-lock text-[var(--vscode-descriptionForeground)] text-sm" />
+									<i className="codicon codicon-lock text-(--vscode-descriptionForeground) text-sm" />
 								</div>
-							</HeroTooltip>
-						) : (
-							<VSCodeCheckbox
-								checked={yoloModeToggled}
-								disabled={false}
-								onChange={(e: any) => {
-									const checked = e.target.checked === true
-									updateSetting("yoloModeToggled", checked)
-								}}>
-								Enable YOLO Mode
-							</VSCodeCheckbox>
-						)}
-						<p className="text-xs text-[var(--vscode-errorForeground)]">
->>>>>>> fc8517b5
+							</TooltipTrigger>
+							<TooltipContent
+								className="max-w-xs"
+								hidden={remoteConfigSettings?.yoloModeToggled === undefined}
+								side="top">
+								This setting is managed by your organization's remote configuration
+							</TooltipContent>
+						</Tooltip>
+
+						<p className="text-xs text-(--vscode-errorForeground)">
 							EXPERIMENTAL & DANGEROUS: This mode disables safety checks and user confirmations. Cline will
 							automatically approve all actions without asking. Use with extreme caution.
 						</p>
