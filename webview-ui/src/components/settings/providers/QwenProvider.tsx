--- conflicted
+++ resolved
@@ -8,12 +8,8 @@
 import { DROPDOWN_Z_INDEX } from "../ApiOptions"
 import { useExtensionState } from "@/context/ExtensionStateContext"
 import { useApiConfigurationHandlers } from "../utils/useApiConfigurationHandlers"
-<<<<<<< HEAD
 import { Mode } from "@shared/storage/types"
-=======
-import { Mode } from "@shared/ChatSettings"
 import { useMemo } from "react"
->>>>>>> 6050413b
 
 const SUPPORTED_THINKING_MODELS = [
 	"qwen3-235b-a22b",
