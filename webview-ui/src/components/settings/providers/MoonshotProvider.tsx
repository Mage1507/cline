--- conflicted
+++ resolved
@@ -6,11 +6,7 @@
 import { useApiConfigurationHandlers } from "../utils/useApiConfigurationHandlers"
 import { useExtensionState } from "@/context/ExtensionStateContext"
 import { useState } from "react"
-<<<<<<< HEAD
-import { VSCodeCheckbox } from "@vscode/webview-ui-toolkit/react"
-=======
 import { VSCodeDropdown, VSCodeOption } from "@vscode/webview-ui-toolkit/react"
->>>>>>> b4b7512d
 import { Mode } from "@shared/storage/types"
 /**
  * Props for the MoonshotProvider component
