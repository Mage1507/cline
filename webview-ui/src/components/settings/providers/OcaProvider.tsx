--- conflicted
+++ resolved
@@ -329,21 +329,6 @@
 							) : (
 								<span className="font-semibold opacity-95 mt-2">Unknown User</span>
 							)}
-<<<<<<< HEAD
-							{isOracle && (
-								<p className="text-xs mt-0 font-normal text-(--vscode-descriptionForeground)">
-									Oracle Employees, please see the{" "}
-									<VSCodeLink
-										href="https://confluence.oraclecorp.com/confluence/display/AICODE/Oracle+Code+Assist+via+Cline"
-										rel="noopener noreferrer"
-										target="_blank">
-										quickstart guide
-									</VSCodeLink>
-									.
-								</p>
-							)}
-=======
->>>>>>> fc8517b5
 						</div>
 						<VSCodeButton
 							onClick={async () => {
