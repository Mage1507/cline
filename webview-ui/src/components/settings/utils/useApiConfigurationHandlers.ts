import { useExtensionState } from "@/context/ExtensionStateContext"
import { ModelsServiceClient } from "@/services/grpc-client"
import { ApiConfiguration } from "@shared/api"
import { Mode } from "@shared/storage/types"
import { convertApiConfigurationToProto } from "@shared/proto-conversions/models/api-configuration-conversion"
<<<<<<< HEAD
import { UpdateApiConfigurationRequest } from "@shared/proto/models"
=======
import { UpdateApiConfigurationRequest } from "@shared/proto/cline/models"
import { useCallback } from "react"
>>>>>>> 6050413b

export const useApiConfigurationHandlers = () => {
	const { apiConfiguration, planActSeparateModelsSetting } = useExtensionState()

	/**
	 * Updates a single field in the API configuration.
	 *
	 * **Warning**: If this function is called multiple times in rapid succession,
	 * it can lead to race conditions where later calls may overwrite changes from
	 * earlier calls. For updating multiple fields, use `handleFieldsChange` instead.
	 *
	 * @param field - The field key to update
	 * @param value - The new value for the field
	 */
	const handleFieldChange = async <K extends keyof ApiConfiguration>(field: K, value: ApiConfiguration[K]) => {
		const updatedConfig = {
			...apiConfiguration,
			[field]: value,
		}

		const protoConfig = convertApiConfigurationToProto(updatedConfig)
		await ModelsServiceClient.updateApiConfigurationProto(
			UpdateApiConfigurationRequest.create({
				apiConfiguration: protoConfig,
			}),
		)
	}

	/**
	 * Updates multiple fields in the API configuration at once.
	 *
	 * This function should be used when updating multiple fields to avoid race conditions
	 * that can occur when calling `handleFieldChange` multiple times in succession.
	 * All updates are applied together as a single operation.
	 *
	 * @param updates - An object containing the fields to update and their new values
	 */
	const handleFieldsChange = async (updates: Partial<ApiConfiguration>) => {
		const updatedConfig = {
			...apiConfiguration,
			...updates,
		}

		const protoConfig = convertApiConfigurationToProto(updatedConfig)
		await ModelsServiceClient.updateApiConfigurationProto(
			UpdateApiConfigurationRequest.create({
				apiConfiguration: protoConfig,
			}),
		)
	}

	const handleModeFieldChange = async <PlanK extends keyof ApiConfiguration, ActK extends keyof ApiConfiguration>(
		fieldPair: { plan: PlanK; act: ActK },
		value: ApiConfiguration[PlanK] & ApiConfiguration[ActK], // Intersection ensures value is compatible with both field types
		currentMode: Mode,
	) => {
		if (planActSeparateModelsSetting) {
			const targetField = fieldPair[currentMode]
			await handleFieldChange(targetField, value)
		} else {
			await handleFieldsChange({
				[fieldPair.plan]: value,
				[fieldPair.act]: value,
			})
		}
	}

	/**
	 * Updates multiple mode-specific fields in a single atomic operation.
	 *
	 * This prevents race conditions that can occur when making multiple separate
	 * handleModeFieldChange calls in rapid succession.
	 *
	 * @param fieldPairs - Object mapping keys to plan/act field pairs
	 * @param values - Object with values for each key
	 * @param currentMode - The current mode being targeted
	 */
	const handleModeFieldsChange = async <T extends Record<string, any>>(
		fieldPairs: { [K in keyof T]: { plan: keyof ApiConfiguration; act: keyof ApiConfiguration } },
		values: T,
		currentMode: Mode,
	) => {
		if (planActSeparateModelsSetting) {
			// Update only the current mode's fields
			const updates: Partial<ApiConfiguration> = {}
			Object.entries(fieldPairs).forEach(([key, { plan, act }]) => {
				const targetField = currentMode === "plan" ? plan : act
				updates[targetField] = values[key]
			})
			await handleFieldsChange(updates)
		} else {
			// Update both modes' fields
			const updates: Partial<ApiConfiguration> = {}
			Object.entries(fieldPairs).forEach(([key, { plan, act }]) => {
				updates[plan] = values[key]
				updates[act] = values[key]
			})
			await handleFieldsChange(updates)
		}
	}

	return { handleFieldChange, handleFieldsChange, handleModeFieldChange, handleModeFieldsChange }
}<|MERGE_RESOLUTION|>--- conflicted
+++ resolved
@@ -3,12 +3,7 @@
 import { ApiConfiguration } from "@shared/api"
 import { Mode } from "@shared/storage/types"
 import { convertApiConfigurationToProto } from "@shared/proto-conversions/models/api-configuration-conversion"
-<<<<<<< HEAD
-import { UpdateApiConfigurationRequest } from "@shared/proto/models"
-=======
 import { UpdateApiConfigurationRequest } from "@shared/proto/cline/models"
-import { useCallback } from "react"
->>>>>>> 6050413b
 
 export const useApiConfigurationHandlers = () => {
 	const { apiConfiguration, planActSeparateModelsSetting } = useExtensionState()
