import { UnsavedChangesDialog } from "@/components/common/AlertDialog"
import HeroTooltip from "@/components/common/HeroTooltip"
import { useExtensionState } from "@/context/ExtensionStateContext"
import { StateServiceClient } from "@/services/grpc-client"
import { cn } from "@/utils/cn"
import { validateApiConfiguration, validateModelId } from "@/utils/validate"
import { vscode } from "@/utils/vscode"
import { ExtensionMessage } from "@shared/ExtensionMessage"
import { EmptyRequest, StringRequest } from "@shared/proto/common"
import { PlanActMode, TogglePlanActModeRequest, UpdateSettingsRequest } from "@shared/proto/state"
import { VSCodeButton, VSCodeCheckbox, VSCodeLink, VSCodeTextArea } from "@vscode/webview-ui-toolkit/react"
import { CheckCheck, FlaskConical, Info, LucideIcon, Settings, SquareMousePointer, SquareTerminal, Webhook } from "lucide-react"
import { memo, useCallback, useEffect, useRef, useState } from "react"
import { useEvent } from "react-use"
import { Tab, TabContent, TabHeader, TabList, TabTrigger } from "../common/Tab"
import { TabButton } from "../mcp/configuration/McpConfigurationView"
import ApiOptions from "./ApiOptions"
import BrowserSettingsSection from "./BrowserSettingsSection"
import FeatureSettingsSection from "./FeatureSettingsSection"
import PreferredLanguageSetting from "./PreferredLanguageSetting" // Added import
import Section from "./Section"
import SectionHeader from "./SectionHeader"
import TerminalSettingsSection from "./TerminalSettingsSection"
import { convertApiConfigurationToProtoApiConfiguration } from "@shared/proto-conversions/state/settings-conversion"
import { convertChatSettingsToProtoChatSettings } from "@shared/proto-conversions/state/chat-settings-conversion"
const { IS_DEV } = process.env

// Styles for the tab system
const settingsTabsContainer = "flex flex-1 overflow-hidden [&.narrow_.tab-label]:hidden"
const settingsTabList =
	"w-48 data-[compact=true]:w-12 flex-shrink-0 flex flex-col overflow-y-auto overflow-x-hidden border-r border-[var(--vscode-sideBar-background)]"
const settingsTabTrigger =
	"whitespace-nowrap overflow-hidden min-w-0 h-12 px-4 py-3 box-border flex items-center border-l-2 border-transparent text-[var(--vscode-foreground)] opacity-70 bg-transparent hover:bg-[var(--vscode-list-hoverBackground)] data-[compact=true]:w-12 data-[compact=true]:p-4 cursor-pointer"
const settingsTabTriggerActive =
	"opacity-100 border-l-2 border-l-[var(--vscode-focusBorder)] border-t-0 border-r-0 border-b-0 bg-[var(--vscode-list-activeSelectionBackground)]"

// Tab definitions
interface SettingsTab {
	id: string
	name: string
	tooltipText: string
	headerText: string
	icon: LucideIcon
}

export const SETTINGS_TABS: SettingsTab[] = [
	{
		id: "api-config",
		name: "API Configuration",
		tooltipText: "API Configuration",
		headerText: "API Configuration",
		icon: Webhook,
	},
	{
		id: "general",
		name: "General",
		tooltipText: "General Settings",
		headerText: "General Settings",
		icon: Settings,
	},
	{
		id: "features",
		name: "Features",
		tooltipText: "Feature Settings",
		headerText: "Feature Settings",
		icon: CheckCheck,
	},
	{
		id: "browser",
		name: "Browser",
		tooltipText: "Browser Settings",
		headerText: "Browser Settings",
		icon: SquareMousePointer,
	},
	{
		id: "terminal",
		name: "Terminal",
		tooltipText: "Terminal Settings",
		headerText: "Terminal Settings",
		icon: SquareTerminal,
	},
	// Only show in dev mode
	...(IS_DEV
		? [
				{
					id: "debug",
					name: "Debug",
					tooltipText: "Debug Tools",
					headerText: "Debug",
					icon: FlaskConical,
				},
			]
		: []),
	{
		id: "about",
		name: "About",
		tooltipText: "About Cline",
		headerText: "About",
		icon: Info,
	},
]

type SettingsViewProps = {
	onDone: () => void
	targetSection?: string
}

const SettingsView = ({ onDone, targetSection }: SettingsViewProps) => {
	// Track if there are unsaved changes
	const [hasUnsavedChanges, setHasUnsavedChanges] = useState(false)
	// State for the unsaved changes dialog
	const [isUnsavedChangesDialogOpen, setIsUnsavedChangesDialogOpen] = useState(false)
	// Store the action to perform after confirmation
	const pendingAction = useRef<() => void>()
	const {
		apiConfiguration,
		version,
		openRouterModels,
		telemetrySetting,
		setTelemetrySetting,
		chatSettings,
		setChatSettings,
		planActSeparateModelsSetting,
		setPlanActSeparateModelsSetting,
		enableCheckpointsSetting,
		setEnableCheckpointsSetting,
		mcpMarketplaceEnabled,
		setMcpMarketplaceEnabled,
		mcpRichDisplayEnabled,
		setMcpRichDisplayEnabled,
		shellIntegrationTimeout,
		setShellIntegrationTimeout,
		terminalOutputLineLimit,
		setTerminalOutputLineLimit,
		terminalReuseEnabled,
		setTerminalReuseEnabled,
		defaultTerminalProfile,
		setDefaultTerminalProfile,
		mcpResponsesCollapsed,
		setMcpResponsesCollapsed,
		setApiConfiguration,
	} = useExtensionState()

	// Store the original state to detect changes
	const originalState = useRef({
		apiConfiguration,
		telemetrySetting,
		planActSeparateModelsSetting,
		enableCheckpointsSetting,
		mcpMarketplaceEnabled,
		mcpRichDisplayEnabled,
		mcpResponsesCollapsed,
		chatSettings,
		shellIntegrationTimeout,
		terminalReuseEnabled,
<<<<<<< HEAD
		terminalOutputLineLimit,
=======
		defaultTerminalProfile,
>>>>>>> ec26a912
	})
	const [apiErrorMessage, setApiErrorMessage] = useState<string | undefined>(undefined)
	const [modelIdErrorMessage, setModelIdErrorMessage] = useState<string | undefined>(undefined)
	const handleSubmit = async (withoutDone: boolean = false) => {
		const apiValidationResult = validateApiConfiguration(apiConfiguration)
		const modelIdValidationResult = validateModelId(apiConfiguration, openRouterModels)

		// setApiErrorMessage(apiValidationResult)
		// setModelIdErrorMessage(modelIdValidationResult)

		let apiConfigurationToSubmit = apiConfiguration
		if (!apiValidationResult && !modelIdValidationResult) {
			// vscode.postMessage({ type: "apiConfiguration", apiConfiguration })
			// vscode.postMessage({
			// 	type: "telemetrySetting",
			// 	text: telemetrySetting,
			// })
			// console.log("handleSubmit", withoutDone)
			// vscode.postMessage({
			// 	type: "separateModeSetting",
			// 	text: separateModeSetting,
			// })
		} else {
			// if the api configuration is invalid, we don't save it
			apiConfigurationToSubmit = undefined
		}

		try {
			await StateServiceClient.updateSettings(
				UpdateSettingsRequest.create({
					planActSeparateModelsSetting,
					telemetrySetting,
					enableCheckpointsSetting,
					mcpMarketplaceEnabled,
					mcpRichDisplayEnabled,
					shellIntegrationTimeout,
					terminalReuseEnabled,
					mcpResponsesCollapsed,
					apiConfiguration: apiConfigurationToSubmit
						? convertApiConfigurationToProtoApiConfiguration(apiConfigurationToSubmit)
						: undefined,
					chatSettings: chatSettings ? convertChatSettingsToProtoChatSettings(chatSettings) : undefined,
					terminalOutputLineLimit,
				}),
			)

			// Update default terminal profile if it has changed
			if (defaultTerminalProfile !== originalState.current.defaultTerminalProfile) {
				await StateServiceClient.updateDefaultTerminalProfile({
					value: defaultTerminalProfile || "default",
				} as StringRequest)
			}

			// Update the original state to reflect the saved changes
			originalState.current = {
				apiConfiguration,
				telemetrySetting,
				planActSeparateModelsSetting,
				enableCheckpointsSetting,
				mcpMarketplaceEnabled,
				mcpResponsesCollapsed,
				chatSettings,
				shellIntegrationTimeout,
				terminalReuseEnabled,
				defaultTerminalProfile,
			}
		} catch (error) {
			console.error("Failed to update settings:", error)
		}

		if (!withoutDone) {
			onDone()
		}
	}

	useEffect(() => {
		setApiErrorMessage(undefined)
		setModelIdErrorMessage(undefined)
	}, [apiConfiguration])

	// Check for unsaved changes by comparing current state with original state
	useEffect(() => {
		const hasChanges =
			JSON.stringify(apiConfiguration) !== JSON.stringify(originalState.current.apiConfiguration) ||
			telemetrySetting !== originalState.current.telemetrySetting ||
			planActSeparateModelsSetting !== originalState.current.planActSeparateModelsSetting ||
			enableCheckpointsSetting !== originalState.current.enableCheckpointsSetting ||
			mcpMarketplaceEnabled !== originalState.current.mcpMarketplaceEnabled ||
			mcpRichDisplayEnabled !== originalState.current.mcpRichDisplayEnabled ||
			JSON.stringify(chatSettings) !== JSON.stringify(originalState.current.chatSettings) ||
			mcpResponsesCollapsed !== originalState.current.mcpResponsesCollapsed ||
			JSON.stringify(chatSettings) !== JSON.stringify(originalState.current.chatSettings) ||
			shellIntegrationTimeout !== originalState.current.shellIntegrationTimeout ||
<<<<<<< HEAD
			terminalOutputLineLimit !== originalState.current.terminalOutputLineLimit ||
			terminalReuseEnabled !== originalState.current.terminalReuseEnabled
=======
			terminalReuseEnabled !== originalState.current.terminalReuseEnabled ||
			defaultTerminalProfile !== originalState.current.defaultTerminalProfile
>>>>>>> ec26a912

		setHasUnsavedChanges(hasChanges)
	}, [
		apiConfiguration,
		telemetrySetting,
		planActSeparateModelsSetting,
		enableCheckpointsSetting,
		mcpMarketplaceEnabled,
		mcpRichDisplayEnabled,
		mcpResponsesCollapsed,
		chatSettings,
		shellIntegrationTimeout,
		terminalReuseEnabled,
<<<<<<< HEAD
		terminalOutputLineLimit,
=======
		defaultTerminalProfile,
>>>>>>> ec26a912
	])

	// Handle cancel button click
	const handleCancel = useCallback(() => {
		if (hasUnsavedChanges) {
			// Show confirmation dialog
			setIsUnsavedChangesDialogOpen(true)
			pendingAction.current = () => {
				// Reset all tracked state to original values
				setTelemetrySetting(originalState.current.telemetrySetting)
				setPlanActSeparateModelsSetting(originalState.current.planActSeparateModelsSetting)
				setChatSettings(originalState.current.chatSettings)
				if (typeof setApiConfiguration === "function") {
					setApiConfiguration(originalState.current.apiConfiguration ?? {})
				}
				if (typeof setEnableCheckpointsSetting === "function") {
					setEnableCheckpointsSetting(
						typeof originalState.current.enableCheckpointsSetting === "boolean"
							? originalState.current.enableCheckpointsSetting
							: false,
					)
				}
				if (typeof setMcpMarketplaceEnabled === "function") {
					setMcpMarketplaceEnabled(
						typeof originalState.current.mcpMarketplaceEnabled === "boolean"
							? originalState.current.mcpMarketplaceEnabled
							: false,
					)
				}
				if (typeof setMcpRichDisplayEnabled === "function") {
					setMcpRichDisplayEnabled(
						typeof originalState.current.mcpRichDisplayEnabled === "boolean"
							? originalState.current.mcpRichDisplayEnabled
							: true,
					)
				}
				// Reset terminal settings
				if (typeof setShellIntegrationTimeout === "function") {
					setShellIntegrationTimeout(originalState.current.shellIntegrationTimeout)
				}
				if (typeof setTerminalOutputLineLimit === "function") {
					setTerminalOutputLineLimit(originalState.current.terminalOutputLineLimit)
				}
				if (typeof setTerminalReuseEnabled === "function") {
					setTerminalReuseEnabled(originalState.current.terminalReuseEnabled ?? true)
				}
				if (typeof setDefaultTerminalProfile === "function") {
					setDefaultTerminalProfile(originalState.current.defaultTerminalProfile ?? "default")
				}
				if (typeof setMcpResponsesCollapsed === "function") {
					setMcpResponsesCollapsed(originalState.current.mcpResponsesCollapsed ?? false)
				}
				// Close settings view
				onDone()
			}
		} else {
			// No changes, just close
			onDone()
		}
	}, [
		hasUnsavedChanges,
		onDone,
		setTelemetrySetting,
		setPlanActSeparateModelsSetting,
		setChatSettings,
		setApiConfiguration,
		setEnableCheckpointsSetting,
		setMcpMarketplaceEnabled,
		setMcpRichDisplayEnabled,
		setMcpResponsesCollapsed,
	])

	// Handle confirmation dialog actions
	const handleConfirmDiscard = useCallback(() => {
		setIsUnsavedChangesDialogOpen(false)
		if (pendingAction.current) {
			pendingAction.current()
			pendingAction.current = undefined
		}
	}, [])

	const handleCancelDiscard = useCallback(() => {
		setIsUnsavedChangesDialogOpen(false)
		pendingAction.current = undefined
	}, [])

	// validate as soon as the component is mounted
	/*
	useEffect will use stale values of variables if they are not included in the dependency array. 
	so trying to use useEffect with a dependency array of only one value for example will use any 
	other variables' old values. In most cases you don't want this, and should opt to use react-use 
	hooks.
    
		// uses someVar and anotherVar
	// eslint-disable-next-line react-hooks/exhaustive-deps
	}, [someVar])
	If we only want to run code once on mount we can use react-use's useEffectOnce or useMount
	*/

	const handleMessage = useCallback((event: MessageEvent) => {
		const message: ExtensionMessage = event.data
		switch (message.type) {
			// Handle tab navigation through targetSection prop instead
			case "grpc_response":
				if (message.grpc_response?.message?.action === "scrollToSettings") {
					const tabId = message.grpc_response?.message?.value
					if (tabId) {
						console.log("Opening settings tab from GRPC response:", tabId)
						// Check if the value corresponds to a valid tab ID
						const isValidTabId = SETTINGS_TABS.some((tab) => tab.id === tabId)

						if (isValidTabId) {
							// Set the active tab directly
							setActiveTab(tabId)
						} else {
							// Fall back to the old behavior of scrolling to an element
							setTimeout(() => {
								const element = document.getElementById(tabId)
								if (element) {
									element.scrollIntoView({ behavior: "smooth" })

									element.style.transition = "background-color 0.5s ease"
									element.style.backgroundColor = "var(--vscode-textPreformat-background)"

									setTimeout(() => {
										element.style.backgroundColor = "transparent"
									}, 1200)
								}
							}, 300)
						}
					}
				}
				break
		}
	}, [])

	useEvent("message", handleMessage)

	const handleResetState = async () => {
		try {
			await StateServiceClient.resetState(EmptyRequest.create({}))
		} catch (error) {
			console.error("Failed to reset state:", error)
		}
	}

	const handlePlanActModeChange = async (tab: "plan" | "act") => {
		if (tab === chatSettings.mode) {
			return
		}

		// Update settings first to ensure any changes to the current tab are saved
		await handleSubmit(true)

		try {
			await StateServiceClient.togglePlanActMode(
				TogglePlanActModeRequest.create({
					chatSettings: {
						mode: tab === "plan" ? PlanActMode.PLAN : PlanActMode.ACT,
						preferredLanguage: chatSettings.preferredLanguage,
						openAiReasoningEffort: chatSettings.openAIReasoningEffort,
					},
				}),
			)
		} catch (error) {
			console.error("Failed to toggle Plan/Act mode:", error)
		}
	}

	// Track active tab
	const [activeTab, setActiveTab] = useState<string>(targetSection || SETTINGS_TABS[0].id)

	// Update active tab when targetSection changes
	useEffect(() => {
		if (targetSection) {
			setActiveTab(targetSection)
		}
	}, [targetSection])

	// Enhanced tab change handler with debugging
	const handleTabChange = useCallback(
		(tabId: string) => {
			console.log("Tab change requested:", tabId, "Current:", activeTab)
			setActiveTab(tabId)
		},
		[activeTab],
	)

	// Debug tab changes
	useEffect(() => {
		console.log("Active tab changed to:", activeTab)
	}, [activeTab])

	// Track whether we're in compact mode
	const [isCompactMode, setIsCompactMode] = useState(false)
	const containerRef = useRef<HTMLDivElement>(null)

	// Setup resize observer to detect when we should switch to compact mode
	useEffect(() => {
		if (!containerRef.current) return

		const observer = new ResizeObserver((entries) => {
			for (const entry of entries) {
				// If container width is less than 500px, switch to compact mode
				setIsCompactMode(entry.contentRect.width < 500)
			}
		})

		observer.observe(containerRef.current)

		return () => {
			observer?.disconnect()
		}
	}, [])

	return (
		<Tab>
			<TabHeader className="flex justify-between items-center gap-2">
				<div className="flex items-center gap-1">
					<h3 className="text-[var(--vscode-foreground)] m-0">Settings</h3>
				</div>
				<div className="flex gap-2">
					<VSCodeButton appearance="secondary" onClick={handleCancel}>
						Cancel
					</VSCodeButton>
					<VSCodeButton onClick={() => handleSubmit(false)} disabled={!hasUnsavedChanges}>
						Save
					</VSCodeButton>
				</div>
			</TabHeader>

			{/* Vertical tabs layout */}
			<div ref={containerRef} className={cn(settingsTabsContainer, isCompactMode && "narrow")}>
				{/* Tab sidebar */}
				<TabList
					value={activeTab}
					onValueChange={handleTabChange}
					className={cn(settingsTabList)}
					data-compact={isCompactMode}>
					{SETTINGS_TABS.map((tab) =>
						isCompactMode ? (
							<HeroTooltip key={tab.id} content={tab.tooltipText} placement="right">
								<div
									className={cn(
										activeTab === tab.id
											? `${settingsTabTrigger} ${settingsTabTriggerActive}`
											: settingsTabTrigger,
										"focus:ring-0",
									)}
									data-compact={isCompactMode}
									data-testid={`tab-${tab.id}`}
									data-value={tab.id}
									onClick={() => {
										console.log("Compact tab clicked:", tab.id)
										handleTabChange(tab.id)
									}}>
									<div className={cn("flex items-center gap-2", isCompactMode && "justify-center")}>
										<tab.icon className="w-4 h-4" />
										<span className="tab-label">{tab.name}</span>
									</div>
								</div>
							</HeroTooltip>
						) : (
							<TabTrigger
								key={tab.id}
								value={tab.id}
								className={cn(
									activeTab === tab.id
										? `${settingsTabTrigger} ${settingsTabTriggerActive}`
										: settingsTabTrigger,
									"focus:ring-0",
								)}
								data-compact={isCompactMode}
								data-testid={`tab-${tab.id}`}>
								<div className={cn("flex items-center gap-2", isCompactMode && "justify-center")}>
									<tab.icon className="w-4 h-4" />
									<span className="tab-label">{tab.name}</span>
								</div>
							</TabTrigger>
						),
					)}
				</TabList>

				{/* Helper function to render section header */}
				{(() => {
					const renderSectionHeader = (tabId: string) => {
						const tab = SETTINGS_TABS.find((t) => t.id === tabId)
						if (!tab) return null

						return (
							<SectionHeader>
								<div className="flex items-center gap-2">
									{(() => {
										const Icon = tab.icon
										return <Icon className="w-4" />
									})()}
									<div>{tab.headerText}</div>
								</div>
							</SectionHeader>
						)
					}

					return (
						<TabContent className="flex-1 overflow-auto">
							{/* API Configuration Tab */}
							{activeTab === "api-config" && (
								<div>
									{renderSectionHeader("api-config")}
									<Section>
										{/* Tabs container */}
										{planActSeparateModelsSetting ? (
											<div className="rounded-md mb-5 bg-[var(--vscode-panel-background)]">
												<div className="flex gap-[1px] mb-[10px] -mt-2 border-0 border-b border-solid border-[var(--vscode-panel-border)]">
													<TabButton
														isActive={chatSettings.mode === "plan"}
														onClick={() => handlePlanActModeChange("plan")}>
														Plan Mode
													</TabButton>
													<TabButton
														isActive={chatSettings.mode === "act"}
														onClick={() => handlePlanActModeChange("act")}>
														Act Mode
													</TabButton>
												</div>

												{/* Content container */}
												<div className="-mb-3">
													<ApiOptions
														key={chatSettings.mode}
														showModelOptions={true}
														apiErrorMessage={apiErrorMessage}
														modelIdErrorMessage={modelIdErrorMessage}
													/>
												</div>
											</div>
										) : (
											<ApiOptions
												key={"single"}
												showModelOptions={true}
												apiErrorMessage={apiErrorMessage}
												modelIdErrorMessage={modelIdErrorMessage}
											/>
										)}

										<div className="mb-[5px]">
											<VSCodeCheckbox
												className="mb-[5px]"
												checked={planActSeparateModelsSetting}
												onChange={(e: any) => {
													const checked = e.target.checked === true
													setPlanActSeparateModelsSetting(checked)
												}}>
												Use different models for Plan and Act modes
											</VSCodeCheckbox>
											<p className="text-xs mt-[5px] text-[var(--vscode-descriptionForeground)]">
												Switching between Plan and Act mode will persist the API and model used in the
												previous mode. This may be helpful e.g. when using a strong reasoning model to
												architect a plan for a cheaper coding model to act on.
											</p>
										</div>
									</Section>
								</div>
							)}

							{/* General Settings Tab */}
							{activeTab === "general" && (
								<div>
									{renderSectionHeader("general")}
									<Section>
										{chatSettings && (
											<PreferredLanguageSetting
												chatSettings={chatSettings}
												setChatSettings={setChatSettings}
											/>
										)}

										<div className="mb-[5px]">
											<VSCodeCheckbox
												className="mb-[5px]"
												checked={telemetrySetting !== "disabled"}
												onChange={(e: any) => {
													const checked = e.target.checked === true
													setTelemetrySetting(checked ? "enabled" : "disabled")
												}}>
												Allow anonymous error and usage reporting
											</VSCodeCheckbox>
											<p className="text-xs mt-[5px] text-[var(--vscode-descriptionForeground)]">
												Help improve Cline by sending anonymous usage data and error reports. No code,
												prompts, or personal information are ever sent. See our{" "}
												<VSCodeLink
													href="https://docs.cline.bot/more-info/telemetry"
													className="text-inherit">
													telemetry overview
												</VSCodeLink>{" "}
												and{" "}
												<VSCodeLink href="https://cline.bot/privacy" className="text-inherit">
													privacy policy
												</VSCodeLink>{" "}
												for more details.
											</p>
										</div>
									</Section>
								</div>
							)}

							{/* Feature Settings Tab */}
							{activeTab === "features" && (
								<div>
									{renderSectionHeader("features")}
									<Section>
										<FeatureSettingsSection />
									</Section>
								</div>
							)}

							{/* Browser Settings Tab */}
							{activeTab === "browser" && (
								<div>
									{renderSectionHeader("browser")}
									<Section>
										<BrowserSettingsSection />
									</Section>
								</div>
							)}

							{/* Terminal Settings Tab */}
							{activeTab === "terminal" && (
								<div>
									{renderSectionHeader("terminal")}
									<Section>
										<TerminalSettingsSection />
									</Section>
								</div>
							)}

							{/* Debug Tab (only in dev mode) */}
							{IS_DEV && activeTab === "debug" && (
								<div>
									{renderSectionHeader("debug")}
									<Section>
										<VSCodeButton
											onClick={handleResetState}
											className="mt-[5px] w-auto"
											style={{ backgroundColor: "var(--vscode-errorForeground)", color: "black" }}>
											Reset State
										</VSCodeButton>
										<p className="text-xs mt-[5px] text-[var(--vscode-descriptionForeground)]">
											This will reset all global state and secret storage in the extension.
										</p>
									</Section>
								</div>
							)}

							{/* About Tab */}
							{activeTab === "about" && (
								<div>
									{renderSectionHeader("about")}
									<Section>
										<div className="text-center text-[var(--vscode-descriptionForeground)] text-xs leading-[1.2] px-0 py-0 pr-2 pb-[15px] mt-auto">
											<p className="break-words m-0 p-0">
												If you have any questions or feedback, feel free to open an issue at{" "}
												<VSCodeLink href="https://github.com/cline/cline" className="inline">
													https://github.com/cline/cline
												</VSCodeLink>
											</p>
											<p className="italic mt-[10px] mb-0 p-0">v{version}</p>
										</div>
									</Section>
								</div>
							)}
						</TabContent>
					)
				})()}
			</div>

			{/* Unsaved Changes Dialog */}
			<UnsavedChangesDialog
				open={isUnsavedChangesDialogOpen}
				onOpenChange={setIsUnsavedChangesDialogOpen}
				onConfirm={handleConfirmDiscard}
				onCancel={handleCancelDiscard}
			/>
		</Tab>
	)
}

export default memo(SettingsView)<|MERGE_RESOLUTION|>--- conflicted
+++ resolved
@@ -153,11 +153,8 @@
 		chatSettings,
 		shellIntegrationTimeout,
 		terminalReuseEnabled,
-<<<<<<< HEAD
 		terminalOutputLineLimit,
-=======
 		defaultTerminalProfile,
->>>>>>> ec26a912
 	})
 	const [apiErrorMessage, setApiErrorMessage] = useState<string | undefined>(undefined)
 	const [modelIdErrorMessage, setModelIdErrorMessage] = useState<string | undefined>(undefined)
@@ -251,13 +248,9 @@
 			mcpResponsesCollapsed !== originalState.current.mcpResponsesCollapsed ||
 			JSON.stringify(chatSettings) !== JSON.stringify(originalState.current.chatSettings) ||
 			shellIntegrationTimeout !== originalState.current.shellIntegrationTimeout ||
-<<<<<<< HEAD
 			terminalOutputLineLimit !== originalState.current.terminalOutputLineLimit ||
-			terminalReuseEnabled !== originalState.current.terminalReuseEnabled
-=======
 			terminalReuseEnabled !== originalState.current.terminalReuseEnabled ||
 			defaultTerminalProfile !== originalState.current.defaultTerminalProfile
->>>>>>> ec26a912
 
 		setHasUnsavedChanges(hasChanges)
 	}, [
@@ -271,11 +264,8 @@
 		chatSettings,
 		shellIntegrationTimeout,
 		terminalReuseEnabled,
-<<<<<<< HEAD
 		terminalOutputLineLimit,
-=======
 		defaultTerminalProfile,
->>>>>>> ec26a912
 	])
 
 	// Handle cancel button click
