--- conflicted
+++ resolved
@@ -2,19 +2,12 @@
 import { useState, memo } from "react"
 import ApiOptions from "@/components/settings/ApiOptions"
 import ClineLogoWhite from "@/assets/ClineLogoWhite"
-<<<<<<< HEAD
 import { AccountServiceClient, StateServiceClient } from "@/services/grpc-client"
 import { EmptyRequest, BooleanRequest } from "@shared/proto/common"
 
 const WelcomeView = memo(() => {
 	const { apiConfiguration, chatSettings } = useExtensionState()
 	const [apiErrorMessage, setApiErrorMessage] = useState<string | undefined>(undefined)
-=======
-import { AccountServiceClient } from "@/services/grpc-client"
-import { EmptyRequest } from "@shared/proto/common"
-
-const WelcomeView = memo(() => {
->>>>>>> c50fce81
 	const [showApiOptions, setShowApiOptions] = useState(false)
 
 	const handleLogin = () => {
@@ -23,7 +16,6 @@
 		)
 	}
 
-<<<<<<< HEAD
 	const handleSubmit = async () => {
 		try {
 			await StateServiceClient.setWelcomeViewCompleted(BooleanRequest.create({ value: true }))
@@ -36,8 +28,6 @@
 		setApiErrorMessage(validateApiConfiguration(chatSettings.mode, apiConfiguration))
 	}, [apiConfiguration, chatSettings.mode])
 
-=======
->>>>>>> c50fce81
 	return (
 		<div className="fixed inset-0 p-0 flex flex-col">
 			<div className="h-full px-5 overflow-auto">
@@ -73,7 +63,6 @@
 					</VSCodeButton>
 				)}
 
-<<<<<<< HEAD
 				<div className="mt-4.5">
 					{showApiOptions && (
 						<div>
@@ -84,9 +73,6 @@
 						</div>
 					)}
 				</div>
-=======
-				<div className="mt-4.5">{showApiOptions && <ApiOptions showModelOptions={false} showSubmitButton={true} />}</div>
->>>>>>> c50fce81
 			</div>
 		</div>
 	)
