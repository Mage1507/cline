--- conflicted
+++ resolved
@@ -1,12 +1,8 @@
 import { EmptyRequest } from "@shared/proto/cline/common"
 import { InfoIcon } from "lucide-react"
 import ClineLogoVariable from "@/assets/ClineLogoVariable"
-<<<<<<< HEAD
 import { Tooltip, TooltipContent, TooltipTrigger } from "@/components/ui/tooltip"
-=======
-import HeroTooltip from "@/components/common/HeroTooltip"
 import { useExtensionState } from "@/context/ExtensionStateContext"
->>>>>>> fc8517b5
 import { UiServiceClient } from "@/services/grpc-client"
 
 interface HomeHeaderProps {
@@ -32,11 +28,9 @@
 			<div className="text-center flex items-center justify-center">
 				<h1 className="m-0 font-bold">What can I do for you?</h1>
 				<Tooltip>
-					<TooltipContent className="w-full" side="bottom">
-						<span className="wrap-break-word text-base">
-							I can develop software step-by-step by editing files, exploring projects, running commands, and using
-							browsers. I can even extend my capabilities with MCP tools to assist beyond basic code completion.
-						</span>
+					<TooltipContent side="bottom">
+						I can develop software step-by-step by editing files, exploring projects, running commands, and using
+						browsers. I can even extend my capabilities with MCP tools to assist beyond basic code completion.
 					</TooltipContent>
 					<TooltipTrigger asChild>
 						<InfoIcon className="ml-2 cursor-pointer text-link text-sm size-2" />
