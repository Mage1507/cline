import type React from "react"
import { createContext, useCallback, useContext, useEffect, useRef, useState } from "react"
import "../../../src/shared/webview/types"
import { DEFAULT_AUTO_APPROVAL_SETTINGS } from "@shared/AutoApprovalSettings"
import { findLastIndex } from "@shared/array"
import { DEFAULT_BROWSER_SETTINGS } from "@shared/BrowserSettings"
import { DEFAULT_FOCUS_CHAIN_SETTINGS } from "@shared/FocusChainSettings"
import { DEFAULT_PLATFORM, type ExtensionState } from "@shared/ExtensionMessage"
import { DEFAULT_MCP_DISPLAY_MODE } from "@shared/McpDisplayMode"
import type { UserInfo } from "@shared/proto/cline/account"
import { EmptyRequest, StringRequest } from "@shared/proto/cline/common"
import type { OpenRouterCompatibleModelInfo } from "@shared/proto/cline/models"
import { type TerminalProfile } from "@shared/proto/cline/state"
import { WebviewProviderType as WebviewProviderTypeEnum, WebviewProviderTypeRequest } from "@shared/proto/cline/ui"
import { convertProtoToClineMessage } from "@shared/proto-conversions/cline-message"
import { convertProtoMcpServersToMcpServers } from "@shared/proto-conversions/mcp/mcp-server-conversion"
import { DictationSettings, DEFAULT_DICTATION_SETTINGS } from "@shared/DictationSettings"
import {
	groqDefaultModelId,
	groqModels,
	basetenDefaultModelId,
	basetenModels,
	type ModelInfo,
	openRouterDefaultModelId,
	openRouterDefaultModelInfo,
	requestyDefaultModelId,
	requestyDefaultModelInfo,
} from "../../../src/shared/api"
import type { McpMarketplaceCatalog, McpServer, McpViewTab } from "../../../src/shared/mcp"
import {
	FileServiceClient,
	McpServiceClient,
	ModelsServiceClient,
	StateServiceClient,
	UiServiceClient,
} from "../services/grpc-client"
import { convertTextMateToHljs } from "../utils/textMateToHljs"

interface ExtensionStateContextType extends ExtensionState {
	didHydrateState: boolean
	showWelcome: boolean
	theme: Record<string, string> | undefined
	openRouterModels: Record<string, ModelInfo>
	openAiModels: string[]
	requestyModels: Record<string, ModelInfo>
	groqModels: Record<string, ModelInfo>
	basetenModels: Record<string, ModelInfo>
	huggingFaceModels: Record<string, ModelInfo>
	mcpServers: McpServer[]
	mcpMarketplaceCatalog: McpMarketplaceCatalog
	totalTasksSize: number | null
	availableTerminalProfiles: TerminalProfile[]

	// View state
	showMcp: boolean
	mcpTab?: McpViewTab
	showSettings: boolean
	showHistory: boolean
	showAccount: boolean
	showAnnouncement: boolean

	// Setters
	setShowAnnouncement: (value: boolean) => void
	setShouldShowAnnouncement: (value: boolean) => void
	setMcpServers: (value: McpServer[]) => void
	setRequestyModels: (value: Record<string, ModelInfo>) => void
	setGroqModels: (value: Record<string, ModelInfo>) => void
	setBasetenModels: (value: Record<string, ModelInfo>) => void
	setHuggingFaceModels: (value: Record<string, ModelInfo>) => void
	setGlobalClineRulesToggles: (toggles: Record<string, boolean>) => void
	setLocalClineRulesToggles: (toggles: Record<string, boolean>) => void
	setLocalCursorRulesToggles: (toggles: Record<string, boolean>) => void
	setLocalWindsurfRulesToggles: (toggles: Record<string, boolean>) => void
	setLocalWorkflowToggles: (toggles: Record<string, boolean>) => void
	setGlobalWorkflowToggles: (toggles: Record<string, boolean>) => void
	setMcpMarketplaceCatalog: (value: McpMarketplaceCatalog) => void
	setTotalTasksSize: (value: number | null) => void
	setDictationSettings: (value: DictationSettings) => void

	// Refresh functions
	refreshOpenRouterModels: () => void
	setUserInfo: (userInfo?: UserInfo) => void

	// Navigation state setters
	setShowMcp: (value: boolean) => void
	setMcpTab: (tab?: McpViewTab) => void

	// Navigation functions
	navigateToMcp: (tab?: McpViewTab) => void
	navigateToSettings: () => void
	navigateToHistory: () => void
	navigateToAccount: () => void
	navigateToChat: () => void

	// Hide functions
	hideSettings: () => void
	hideHistory: () => void
	hideAccount: () => void
	hideAnnouncement: () => void
	closeMcpView: () => void

	// Event callbacks
	onRelinquishControl: (callback: () => void) => () => void
}

const ExtensionStateContext = createContext<ExtensionStateContextType | undefined>(undefined)

export const ExtensionStateContextProvider: React.FC<{
	children: React.ReactNode
}> = ({ children }) => {
	// Get the current webview provider type
	const currentProviderType =
		window.WEBVIEW_PROVIDER_TYPE === "sidebar" ? WebviewProviderTypeEnum.SIDEBAR : WebviewProviderTypeEnum.TAB
	// UI view state
	const [showMcp, setShowMcp] = useState(false)
	const [mcpTab, setMcpTab] = useState<McpViewTab | undefined>(undefined)
	const [showSettings, setShowSettings] = useState(false)
	const [showHistory, setShowHistory] = useState(false)
	const [showAccount, setShowAccount] = useState(false)
	const [showAnnouncement, setShowAnnouncement] = useState(false)

	// Helper for MCP view
	const closeMcpView = useCallback(() => {
		setShowMcp(false)
		setMcpTab(undefined)
	}, [setShowMcp, setMcpTab])

	// Hide functions
	const hideSettings = useCallback(() => setShowSettings(false), [setShowSettings])
	const hideHistory = useCallback(() => setShowHistory(false), [setShowHistory])
	const hideAccount = useCallback(() => setShowAccount(false), [setShowAccount])
	const hideAnnouncement = useCallback(() => setShowAnnouncement(false), [setShowAnnouncement])

	// Navigation functions
	const navigateToMcp = useCallback(
		(tab?: McpViewTab) => {
			setShowSettings(false)
			setShowHistory(false)
			setShowAccount(false)
			if (tab) {
				setMcpTab(tab)
			}
			setShowMcp(true)
		},
		[setShowMcp, setMcpTab, setShowSettings, setShowHistory, setShowAccount],
	)

	const navigateToSettings = useCallback(() => {
		setShowHistory(false)
		closeMcpView()
		setShowAccount(false)
		setShowSettings(true)
	}, [setShowSettings, setShowHistory, closeMcpView, setShowAccount])

	const navigateToHistory = useCallback(() => {
		setShowSettings(false)
		closeMcpView()
		setShowAccount(false)
		setShowHistory(true)
	}, [setShowSettings, closeMcpView, setShowAccount, setShowHistory])

	const navigateToAccount = useCallback(() => {
		setShowSettings(false)
		closeMcpView()
		setShowHistory(false)
		setShowAccount(true)
	}, [setShowSettings, closeMcpView, setShowHistory, setShowAccount])

	const navigateToChat = useCallback(() => {
		setShowSettings(false)
		closeMcpView()
		setShowHistory(false)
		setShowAccount(false)
	}, [setShowSettings, closeMcpView, setShowHistory, setShowAccount])

	const [state, setState] = useState<ExtensionState>({
		version: "",
		clineMessages: [],
		taskHistory: [],
		shouldShowAnnouncement: false,
		autoApprovalSettings: DEFAULT_AUTO_APPROVAL_SETTINGS,
		browserSettings: DEFAULT_BROWSER_SETTINGS,
<<<<<<< HEAD
		dictationSettings: DEFAULT_DICTATION_SETTINGS,
=======
		focusChainSettings: DEFAULT_FOCUS_CHAIN_SETTINGS,
		focusChainFeatureFlagEnabled: false,
>>>>>>> 2ec21eda
		preferredLanguage: "English",
		openaiReasoningEffort: "medium",
		mode: "act",
		platform: DEFAULT_PLATFORM,
		telemetrySetting: "unset",
		distinctId: "",
		planActSeparateModelsSetting: true,
		enableCheckpointsSetting: true,
		mcpDisplayMode: DEFAULT_MCP_DISPLAY_MODE,
		globalClineRulesToggles: {},
		localClineRulesToggles: {},
		localCursorRulesToggles: {},
		localWindsurfRulesToggles: {},
		localWorkflowToggles: {},
		globalWorkflowToggles: {},
		shellIntegrationTimeout: 4000,
		terminalReuseEnabled: true,
		terminalOutputLineLimit: 500,
		defaultTerminalProfile: "default",
		isNewUser: false,
		welcomeViewCompleted: false,
		mcpResponsesCollapsed: false, // Default value (expanded), will be overwritten by extension state
		strictPlanModeEnabled: false,
	})
	const [didHydrateState, setDidHydrateState] = useState(false)
	const [showWelcome, setShowWelcome] = useState(false)
	const [theme, setTheme] = useState<Record<string, string>>()
	const [openRouterModels, setOpenRouterModels] = useState<Record<string, ModelInfo>>({
		[openRouterDefaultModelId]: openRouterDefaultModelInfo,
	})
	const [totalTasksSize, setTotalTasksSize] = useState<number | null>(null)
	const [availableTerminalProfiles, setAvailableTerminalProfiles] = useState<TerminalProfile[]>([])

	const [openAiModels, setOpenAiModels] = useState<string[]>([])
	const [requestyModels, setRequestyModels] = useState<Record<string, ModelInfo>>({
		[requestyDefaultModelId]: requestyDefaultModelInfo,
	})
	const [groqModelsState, setGroqModels] = useState<Record<string, ModelInfo>>({
		[groqDefaultModelId]: groqModels[groqDefaultModelId],
	})
	const [basetenModelsState, setBasetenModels] = useState<Record<string, ModelInfo>>({
		[basetenDefaultModelId]: basetenModels[basetenDefaultModelId],
	})
	const [huggingFaceModels, setHuggingFaceModels] = useState<Record<string, ModelInfo>>({})
	const [mcpServers, setMcpServers] = useState<McpServer[]>([])
	const [mcpMarketplaceCatalog, setMcpMarketplaceCatalog] = useState<McpMarketplaceCatalog>({ items: [] })

	// References to store subscription cancellation functions
	const stateSubscriptionRef = useRef<(() => void) | null>(null)

	// Reference for focusChatInput subscription
	const focusChatInputUnsubscribeRef = useRef<(() => void) | null>(null)
	const mcpButtonUnsubscribeRef = useRef<(() => void) | null>(null)
	const historyButtonClickedSubscriptionRef = useRef<(() => void) | null>(null)
	const chatButtonUnsubscribeRef = useRef<(() => void) | null>(null)
	const accountButtonClickedSubscriptionRef = useRef<(() => void) | null>(null)
	const settingsButtonClickedSubscriptionRef = useRef<(() => void) | null>(null)
	const partialMessageUnsubscribeRef = useRef<(() => void) | null>(null)
	const mcpMarketplaceUnsubscribeRef = useRef<(() => void) | null>(null)
	const themeSubscriptionRef = useRef<(() => void) | null>(null)
	const openRouterModelsUnsubscribeRef = useRef<(() => void) | null>(null)
	const workspaceUpdatesUnsubscribeRef = useRef<(() => void) | null>(null)
	const relinquishControlUnsubscribeRef = useRef<(() => void) | null>(null)

	// Add ref for callbacks
	const relinquishControlCallbacks = useRef<Set<() => void>>(new Set())

	// Create hook function
	const onRelinquishControl = useCallback((callback: () => void) => {
		relinquishControlCallbacks.current.add(callback)
		return () => {
			relinquishControlCallbacks.current.delete(callback)
		}
	}, [])
	const mcpServersSubscriptionRef = useRef<(() => void) | null>(null)
	const didBecomeVisibleUnsubscribeRef = useRef<(() => void) | null>(null)

	// Subscribe to state updates and UI events using the gRPC streaming API
	useEffect(() => {
		// Use the already defined webview provider type
		const webviewType = currentProviderType

		// Set up state subscription
		stateSubscriptionRef.current = StateServiceClient.subscribeToState(EmptyRequest.create({}), {
			onResponse: (response) => {
				if (response.stateJson) {
					try {
						const stateData = JSON.parse(response.stateJson) as ExtensionState
						setState((prevState) => {
							// Versioning logic for autoApprovalSettings
							const incomingVersion = stateData.autoApprovalSettings?.version ?? 1
							const currentVersion = prevState.autoApprovalSettings?.version ?? 1
							const shouldUpdateAutoApproval = incomingVersion > currentVersion

							const newState = {
								...stateData,
								autoApprovalSettings: shouldUpdateAutoApproval
									? stateData.autoApprovalSettings
									: prevState.autoApprovalSettings,
							}

							// Update welcome screen state based on API configuration
							setShowWelcome(!newState.welcomeViewCompleted)
							setDidHydrateState(true)

							console.log("[DEBUG] returning new state in ESC")

							return newState
						})
					} catch (error) {
						console.error("Error parsing state JSON:", error)
						console.log("[DEBUG] ERR getting state", error)
					}
				}
				console.log('[DEBUG] ended "got subscribed state"')
			},
			onError: (error) => {
				console.error("Error in state subscription:", error)
			},
			onComplete: () => {
				console.log("State subscription completed")
			},
		})

		// Subscribe to MCP button clicked events with webview type
		mcpButtonUnsubscribeRef.current = UiServiceClient.subscribeToMcpButtonClicked(
			WebviewProviderTypeRequest.create({
				providerType: webviewType,
			}),
			{
				onResponse: () => {
					console.log("[DEBUG] Received mcpButtonClicked event from gRPC stream")
					navigateToMcp()
				},
				onError: (error) => {
					console.error("Error in mcpButtonClicked subscription:", error)
				},
				onComplete: () => {
					console.log("mcpButtonClicked subscription completed")
				},
			},
		)

		// Set up history button clicked subscription with webview type
		historyButtonClickedSubscriptionRef.current = UiServiceClient.subscribeToHistoryButtonClicked(
			WebviewProviderTypeRequest.create({
				providerType: webviewType,
			}),
			{
				onResponse: () => {
					// When history button is clicked, navigate to history view
					console.log("[DEBUG] Received history button clicked event from gRPC stream")
					navigateToHistory()
				},
				onError: (error) => {
					console.error("Error in history button clicked subscription:", error)
				},
				onComplete: () => {
					console.log("History button clicked subscription completed")
				},
			},
		)

		// Subscribe to chat button clicked events with webview type
		chatButtonUnsubscribeRef.current = UiServiceClient.subscribeToChatButtonClicked(EmptyRequest.create({}), {
			onResponse: () => {
				// When chat button is clicked, navigate to chat
				console.log("[DEBUG] Received chat button clicked event from gRPC stream")
				navigateToChat()
			},
			onError: (error) => {
				console.error("Error in chat button subscription:", error)
			},
			onComplete: () => {},
		})

		// Subscribe to didBecomeVisible events
		didBecomeVisibleUnsubscribeRef.current = UiServiceClient.subscribeToDidBecomeVisible(EmptyRequest.create({}), {
			onResponse: () => {
				console.log("[DEBUG] Received didBecomeVisible event from gRPC stream")
				window.dispatchEvent(new CustomEvent("focusChatInput"))
			},
			onError: (error) => {
				console.error("Error in didBecomeVisible subscription:", error)
			},
			onComplete: () => {},
		})

		// Subscribe to MCP servers updates
		mcpServersSubscriptionRef.current = McpServiceClient.subscribeToMcpServers(EmptyRequest.create(), {
			onResponse: (response) => {
				console.log("[DEBUG] Received MCP servers update from gRPC stream")
				if (response.mcpServers) {
					setMcpServers(convertProtoMcpServersToMcpServers(response.mcpServers))
				}
			},
			onError: (error) => {
				console.error("Error in MCP servers subscription:", error)
			},
			onComplete: () => {
				console.log("MCP servers subscription completed")
			},
		})

		// Set up settings button clicked subscription
		settingsButtonClickedSubscriptionRef.current = UiServiceClient.subscribeToSettingsButtonClicked(
			WebviewProviderTypeRequest.create({
				providerType: currentProviderType,
			}),
			{
				onResponse: () => {
					// When settings button is clicked, navigate to settings
					navigateToSettings()
				},
				onError: (error) => {
					console.error("Error in settings button clicked subscription:", error)
				},
				onComplete: () => {
					console.log("Settings button clicked subscription completed")
				},
			},
		)

		// Subscribe to partial message events
		partialMessageUnsubscribeRef.current = UiServiceClient.subscribeToPartialMessage(EmptyRequest.create({}), {
			onResponse: (protoMessage) => {
				try {
					// Validate critical fields
					if (!protoMessage.ts || protoMessage.ts <= 0) {
						console.error("Invalid timestamp in partial message:", protoMessage)
						return
					}

					const partialMessage = convertProtoToClineMessage(protoMessage)
					setState((prevState) => {
						// worth noting it will never be possible for a more up-to-date message to be sent here or in normal messages post since the presentAssistantContent function uses lock
						const lastIndex = findLastIndex(prevState.clineMessages, (msg) => msg.ts === partialMessage.ts)
						if (lastIndex !== -1) {
							const newClineMessages = [...prevState.clineMessages]
							newClineMessages[lastIndex] = partialMessage
							return { ...prevState, clineMessages: newClineMessages }
						}
						return prevState
					})
				} catch (error) {
					console.error("Failed to process partial message:", error, protoMessage)
				}
			},
			onError: (error) => {
				console.error("Error in partialMessage subscription:", error)
			},
			onComplete: () => {
				console.log("[DEBUG] partialMessage subscription completed")
			},
		})

		// Subscribe to MCP marketplace catalog updates
		mcpMarketplaceUnsubscribeRef.current = McpServiceClient.subscribeToMcpMarketplaceCatalog(EmptyRequest.create({}), {
			onResponse: (catalog) => {
				console.log("[DEBUG] Received MCP marketplace catalog update from gRPC stream")
				setMcpMarketplaceCatalog(catalog)
			},
			onError: (error) => {
				console.error("Error in MCP marketplace catalog subscription:", error)
			},
			onComplete: () => {
				console.log("MCP marketplace catalog subscription completed")
			},
		})

		// Subscribe to theme changes
		themeSubscriptionRef.current = UiServiceClient.subscribeToTheme(EmptyRequest.create({}), {
			onResponse: (response) => {
				if (response.value) {
					try {
						const themeData = JSON.parse(response.value)
						setTheme(convertTextMateToHljs(themeData))
						console.log("[DEBUG] Received theme update from gRPC stream")
					} catch (error) {
						console.error("Error parsing theme data:", error)
					}
				}
			},
			onError: (error) => {
				console.error("Error in theme subscription:", error)
			},
			onComplete: () => {
				console.log("Theme subscription completed")
			},
		})

		// Subscribe to OpenRouter models updates
		openRouterModelsUnsubscribeRef.current = ModelsServiceClient.subscribeToOpenRouterModels(EmptyRequest.create({}), {
			onResponse: (response: OpenRouterCompatibleModelInfo) => {
				console.log("[DEBUG] Received OpenRouter models update from gRPC stream")
				const models = response.models
				setOpenRouterModels({
					[openRouterDefaultModelId]: openRouterDefaultModelInfo, // in case the extension sent a model list without the default model
					...models,
				})
			},
			onError: (error) => {
				console.error("Error in OpenRouter models subscription:", error)
			},
			onComplete: () => {
				console.log("OpenRouter models subscription completed")
			},
		})

		// Initialize webview using gRPC
		UiServiceClient.initializeWebview(EmptyRequest.create({}))
			.then(() => {
				console.log("[DEBUG] Webview initialization completed via gRPC")
			})
			.catch((error) => {
				console.error("Failed to initialize webview via gRPC:", error)
			})

		// Set up account button clicked subscription
		accountButtonClickedSubscriptionRef.current = UiServiceClient.subscribeToAccountButtonClicked(EmptyRequest.create(), {
			onResponse: () => {
				// When account button is clicked, navigate to account view
				console.log("[DEBUG] Received account button clicked event from gRPC stream")
				navigateToAccount()
			},
			onError: (error) => {
				console.error("Error in account button clicked subscription:", error)
			},
			onComplete: () => {
				console.log("Account button clicked subscription completed")
			},
		})

		// Fetch available terminal profiles on launch
		StateServiceClient.getAvailableTerminalProfiles(EmptyRequest.create({}))
			.then((response) => {
				setAvailableTerminalProfiles(response.profiles)
			})
			.catch((error) => {
				console.error("Failed to fetch available terminal profiles:", error)
			})

		// Subscribe to relinquish control events
		relinquishControlUnsubscribeRef.current = UiServiceClient.subscribeToRelinquishControl(EmptyRequest.create({}), {
			onResponse: () => {
				// Call all registered callbacks
				relinquishControlCallbacks.current.forEach((callback) => callback())
			},
			onError: (error) => {
				console.error("Error in relinquishControl subscription:", error)
			},
			onComplete: () => {},
		})

		// Subscribe to focus chat input events
		const clientId = (window as any).clineClientId
		if (clientId) {
			const request = StringRequest.create({ value: clientId })
			focusChatInputUnsubscribeRef.current = UiServiceClient.subscribeToFocusChatInput(request, {
				onResponse: () => {
					// Dispatch a local DOM event within this webview only
					window.dispatchEvent(new CustomEvent("focusChatInput"))
				},
				onError: (error: Error) => {
					console.error("Error in focusChatInput subscription:", error)
				},
				onComplete: () => {},
			})
		} else {
			console.error("Client ID not found in window object")
		}

		// Clean up subscriptions when component unmounts
		return () => {
			if (stateSubscriptionRef.current) {
				stateSubscriptionRef.current()
				stateSubscriptionRef.current = null
			}
			if (mcpButtonUnsubscribeRef.current) {
				mcpButtonUnsubscribeRef.current()
				mcpButtonUnsubscribeRef.current = null
			}
			if (historyButtonClickedSubscriptionRef.current) {
				historyButtonClickedSubscriptionRef.current()
				historyButtonClickedSubscriptionRef.current = null
			}
			if (chatButtonUnsubscribeRef.current) {
				chatButtonUnsubscribeRef.current()
				chatButtonUnsubscribeRef.current = null
			}
			if (accountButtonClickedSubscriptionRef.current) {
				accountButtonClickedSubscriptionRef.current()
				accountButtonClickedSubscriptionRef.current = null
			}
			if (settingsButtonClickedSubscriptionRef.current) {
				settingsButtonClickedSubscriptionRef.current()
				settingsButtonClickedSubscriptionRef.current = null
			}
			if (partialMessageUnsubscribeRef.current) {
				partialMessageUnsubscribeRef.current()
				partialMessageUnsubscribeRef.current = null
			}
			if (mcpMarketplaceUnsubscribeRef.current) {
				mcpMarketplaceUnsubscribeRef.current()
				mcpMarketplaceUnsubscribeRef.current = null
			}
			if (themeSubscriptionRef.current) {
				themeSubscriptionRef.current()
				themeSubscriptionRef.current = null
			}
			if (openRouterModelsUnsubscribeRef.current) {
				openRouterModelsUnsubscribeRef.current()
				openRouterModelsUnsubscribeRef.current = null
			}
			if (workspaceUpdatesUnsubscribeRef.current) {
				workspaceUpdatesUnsubscribeRef.current()
				workspaceUpdatesUnsubscribeRef.current = null
			}
			if (relinquishControlUnsubscribeRef.current) {
				relinquishControlUnsubscribeRef.current()
				relinquishControlUnsubscribeRef.current = null
			}
			if (focusChatInputUnsubscribeRef.current) {
				focusChatInputUnsubscribeRef.current()
				focusChatInputUnsubscribeRef.current = null
			}
			if (mcpServersSubscriptionRef.current) {
				mcpServersSubscriptionRef.current()
				mcpServersSubscriptionRef.current = null
			}
			if (didBecomeVisibleUnsubscribeRef.current) {
				didBecomeVisibleUnsubscribeRef.current()
				didBecomeVisibleUnsubscribeRef.current = null
			}
		}
	}, [])

	const refreshOpenRouterModels = useCallback(() => {
		ModelsServiceClient.refreshOpenRouterModels(EmptyRequest.create({}))
			.then((response: OpenRouterCompatibleModelInfo) => {
				const models = response.models
				setOpenRouterModels({
					[openRouterDefaultModelId]: openRouterDefaultModelInfo, // in case the extension sent a model list without the default model
					...models,
				})
			})
			.catch((error: Error) => console.error("Failed to refresh OpenRouter models:", error))
	}, [])

	const contextValue: ExtensionStateContextType = {
		...state,
		didHydrateState,
		showWelcome,
		theme,
		openRouterModels,
		openAiModels,
		requestyModels,
		groqModels: groqModelsState,
		basetenModels: basetenModelsState,
		huggingFaceModels,
		mcpServers,
		mcpMarketplaceCatalog,
		totalTasksSize,
		availableTerminalProfiles,
		showMcp,
		mcpTab,
		showSettings,
		showHistory,
		showAccount,
		showAnnouncement,
		globalClineRulesToggles: state.globalClineRulesToggles || {},
		localClineRulesToggles: state.localClineRulesToggles || {},
		localCursorRulesToggles: state.localCursorRulesToggles || {},
		localWindsurfRulesToggles: state.localWindsurfRulesToggles || {},
		localWorkflowToggles: state.localWorkflowToggles || {},
		globalWorkflowToggles: state.globalWorkflowToggles || {},
		enableCheckpointsSetting: state.enableCheckpointsSetting,
		currentFocusChainChecklist: state.currentFocusChainChecklist,

		// Navigation functions
		navigateToMcp,
		navigateToSettings,
		navigateToHistory,
		navigateToAccount,
		navigateToChat,

		// Hide functions
		hideSettings,
		hideHistory,
		hideAccount,
		hideAnnouncement,
		setShowAnnouncement,
		setShouldShowAnnouncement: (value) =>
			setState((prevState) => ({
				...prevState,
				shouldShowAnnouncement: value,
			})),
		setMcpServers: (mcpServers: McpServer[]) => setMcpServers(mcpServers),
		setRequestyModels: (models: Record<string, ModelInfo>) => setRequestyModels(models),
		setGroqModels: (models: Record<string, ModelInfo>) => setGroqModels(models),
		setBasetenModels: (models: Record<string, ModelInfo>) => setBasetenModels(models),
		setHuggingFaceModels: (models: Record<string, ModelInfo>) => setHuggingFaceModels(models),
		setMcpMarketplaceCatalog: (catalog: McpMarketplaceCatalog) => setMcpMarketplaceCatalog(catalog),
		setShowMcp,
		closeMcpView,
		setGlobalClineRulesToggles: (toggles) =>
			setState((prevState) => ({
				...prevState,
				globalClineRulesToggles: toggles,
			})),
		setLocalClineRulesToggles: (toggles) =>
			setState((prevState) => ({
				...prevState,
				localClineRulesToggles: toggles,
			})),
		setLocalCursorRulesToggles: (toggles) =>
			setState((prevState) => ({
				...prevState,
				localCursorRulesToggles: toggles,
			})),
		setLocalWindsurfRulesToggles: (toggles) =>
			setState((prevState) => ({
				...prevState,
				localWindsurfRulesToggles: toggles,
			})),
		setLocalWorkflowToggles: (toggles) =>
			setState((prevState) => ({
				...prevState,
				localWorkflowToggles: toggles,
			})),
		setGlobalWorkflowToggles: (toggles) =>
			setState((prevState) => ({
				...prevState,
				globalWorkflowToggles: toggles,
			})),
		setMcpTab,
		setTotalTasksSize,
		refreshOpenRouterModels,
		onRelinquishControl,
		setUserInfo: (userInfo?: UserInfo) => setState((prevState) => ({ ...prevState, userInfo })),
		setDictationSettings: (value: DictationSettings) =>
			setState((prevState) => ({
				...prevState,
				dictationSettings: value,
			})),
	}

	return <ExtensionStateContext.Provider value={contextValue}>{children}</ExtensionStateContext.Provider>
}

export const useExtensionState = () => {
	const context = useContext(ExtensionStateContext)
	if (context === undefined) {
		throw new Error("useExtensionState must be used within an ExtensionStateContextProvider")
	}
	return context
}<|MERGE_RESOLUTION|>--- conflicted
+++ resolved
@@ -180,12 +180,9 @@
 		shouldShowAnnouncement: false,
 		autoApprovalSettings: DEFAULT_AUTO_APPROVAL_SETTINGS,
 		browserSettings: DEFAULT_BROWSER_SETTINGS,
-<<<<<<< HEAD
 		dictationSettings: DEFAULT_DICTATION_SETTINGS,
-=======
 		focusChainSettings: DEFAULT_FOCUS_CHAIN_SETTINGS,
 		focusChainFeatureFlagEnabled: false,
->>>>>>> 2ec21eda
 		preferredLanguage: "English",
 		openaiReasoningEffort: "medium",
 		mode: "act",
