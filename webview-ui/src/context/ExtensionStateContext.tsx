--- conflicted
+++ resolved
@@ -1,9 +1,5 @@
 import React, { createContext, useCallback, useContext, useEffect, useRef, useState } from "react"
 import { useEvent } from "react-use"
-<<<<<<< HEAD
-=======
-import { StateServiceClient, ModelsServiceClient, UiServiceClient } from "../services/grpc-client"
->>>>>>> 4f7dc6fb
 import { EmptyRequest } from "@shared/proto/common"
 import { WebviewProviderType as WebviewProviderTypeEnum, WebviewProviderTypeRequest } from "@shared/proto/ui"
 import { DEFAULT_AUTO_APPROVAL_SETTINGS } from "@shared/AutoApprovalSettings"
@@ -198,25 +194,6 @@
 	const handleMessage = useCallback((event: MessageEvent) => {
 		const message: ExtensionMessage = event.data
 		switch (message.type) {
-			case "action": {
-				switch (message.action!) {
-<<<<<<< HEAD
-					case "historyButtonClicked":
-						navigateToHistory()
-						break
-					case "accountButtonClicked":
-						navigateToAccount()
-						break
-					case "chatButtonClicked":
-						navigateToChat()
-=======
-					case "settingsButtonClicked":
-						navigateToSettings()
->>>>>>> 4f7dc6fb
-						break
-				}
-				break
-			}
 			case "theme": {
 				if (message.text) {
 					setTheme(convertTextMateToHljs(JSON.parse(message.text)))
@@ -281,13 +258,10 @@
 	// References to store subscription cancellation functions
 	const stateSubscriptionRef = useRef<(() => void) | null>(null)
 	const mcpButtonUnsubscribeRef = useRef<(() => void) | null>(null)
-<<<<<<< HEAD
-	const settingsButtonClickedSubscriptionRef = useRef<(() => void) | null>(null)
-=======
 	const historyButtonClickedSubscriptionRef = useRef<(() => void) | null>(null)
 	const chatButtonUnsubscribeRef = useRef<(() => void) | null>(null)
 	const accountButtonClickedSubscriptionRef = useRef<(() => void) | null>(null)
->>>>>>> 4f7dc6fb
+	const settingsButtonClickedSubscriptionRef = useRef<(() => void) | null>(null)
 
 	// Subscribe to state updates and UI events using the gRPC streaming API
 	useEffect(() => {
@@ -368,11 +342,7 @@
 		// Subscribe to MCP button clicked events with webview type
 		mcpButtonUnsubscribeRef.current = UiServiceClient.subscribeToMcpButtonClicked(
 			WebviewProviderTypeRequest.create({
-<<<<<<< HEAD
-				providerType: currentProviderType,
-=======
 				providerType: webviewType,
->>>>>>> 4f7dc6fb
 			}),
 			{
 				onResponse: () => {
@@ -388,27 +358,6 @@
 			},
 		)
 
-<<<<<<< HEAD
-		// Set up settings button clicked subscription
-		settingsButtonClickedSubscriptionRef.current = UiServiceClient.subscribeToSettingsButtonClicked(
-			WebviewProviderTypeRequest.create({
-				providerType: currentProviderType,
-			}),
-			{
-				onResponse: () => {
-					// When settings button is clicked, navigate to settings
-					navigateToSettings()
-				},
-				onError: (error) => {
-					console.error("Error in settings button clicked subscription:", error)
-				},
-				onComplete: () => {
-					console.log("Settings button clicked subscription completed")
-				},
-			},
-		)
-
-=======
 		// Set up history button clicked subscription with webview type
 		historyButtonClickedSubscriptionRef.current = UiServiceClient.subscribeToHistoryButtonClicked(
 			WebviewProviderTypeRequest.create({
@@ -442,7 +391,25 @@
 			onComplete: () => {},
 		})
 
->>>>>>> 4f7dc6fb
+		// Set up settings button clicked subscription
+		settingsButtonClickedSubscriptionRef.current = UiServiceClient.subscribeToSettingsButtonClicked(
+			WebviewProviderTypeRequest.create({
+				providerType: currentProviderType,
+			}),
+			{
+				onResponse: () => {
+					// When settings button is clicked, navigate to settings
+					navigateToSettings()
+				},
+				onError: (error) => {
+					console.error("Error in settings button clicked subscription:", error)
+				},
+				onComplete: () => {
+					console.log("Settings button clicked subscription completed")
+				},
+			},
+		)
+
 		// Still send the webviewDidLaunch message for other initialization
 		vscode.postMessage({ type: "webviewDidLaunch" })
 
@@ -471,23 +438,21 @@
 				mcpButtonUnsubscribeRef.current()
 				mcpButtonUnsubscribeRef.current = null
 			}
-<<<<<<< HEAD
+			if (historyButtonClickedSubscriptionRef.current) {
+				historyButtonClickedSubscriptionRef.current()
+				historyButtonClickedSubscriptionRef.current = null
+			}
+			if (chatButtonUnsubscribeRef.current) {
+				chatButtonUnsubscribeRef.current()
+				chatButtonUnsubscribeRef.current = null
+			}
+			if (accountButtonClickedSubscriptionRef.current) {
+				accountButtonClickedSubscriptionRef.current()
+				accountButtonClickedSubscriptionRef.current = null
+			}
 			if (settingsButtonClickedSubscriptionRef.current) {
 				settingsButtonClickedSubscriptionRef.current()
 				settingsButtonClickedSubscriptionRef.current = null
-=======
-			if (historyButtonClickedSubscriptionRef.current) {
-				historyButtonClickedSubscriptionRef.current()
-				historyButtonClickedSubscriptionRef.current = null
-			}
-			if (chatButtonUnsubscribeRef.current) {
-				chatButtonUnsubscribeRef.current()
-				chatButtonUnsubscribeRef.current = null
-			}
-			if (accountButtonClickedSubscriptionRef.current) {
-				accountButtonClickedSubscriptionRef.current()
-				accountButtonClickedSubscriptionRef.current = null
->>>>>>> 4f7dc6fb
 			}
 		}
 	}, [])
