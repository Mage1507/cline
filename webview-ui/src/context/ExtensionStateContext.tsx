import type React from "react"
import { createContext, useCallback, useContext, useEffect, useRef, useState } from "react"
import "../../../src/shared/webview/types"
import { DEFAULT_AUTO_APPROVAL_SETTINGS } from "@shared/AutoApprovalSettings"
<<<<<<< HEAD
import { DEFAULT_BROWSER_SETTINGS, BrowserSettings } from "@shared/BrowserSettings"
import { ChatSettings, DEFAULT_CHAT_SETTINGS } from "@shared/ChatSettings"
import { DictationSettings, DEFAULT_DICTATION_SETTINGS } from "@shared/DictationSettings"
import { DEFAULT_PLATFORM, ExtensionMessage, ExtensionState } from "@shared/ExtensionMessage"
import { TelemetrySetting } from "@shared/TelemetrySetting"
=======
>>>>>>> 67bab949
import { findLastIndex } from "@shared/array"
import { DEFAULT_BROWSER_SETTINGS } from "@shared/BrowserSettings"
import { DEFAULT_PLATFORM, type ExtensionState } from "@shared/ExtensionMessage"
import { DEFAULT_MCP_DISPLAY_MODE } from "@shared/McpDisplayMode"
import type { UserInfo } from "@shared/proto/cline/account"
import { EmptyRequest, StringRequest } from "@shared/proto/cline/common"
import type { OpenRouterCompatibleModelInfo } from "@shared/proto/cline/models"
import { type TerminalProfile, UpdateSettingsRequest } from "@shared/proto/cline/state"
import { WebviewProviderType as WebviewProviderTypeEnum, WebviewProviderTypeRequest } from "@shared/proto/cline/ui"
import { convertProtoToClineMessage } from "@shared/proto-conversions/cline-message"
import { convertProtoMcpServersToMcpServers } from "@shared/proto-conversions/mcp/mcp-server-conversion"
import {
	groqDefaultModelId,
	groqModels,
	type ModelInfo,
	openRouterDefaultModelId,
	openRouterDefaultModelInfo,
	requestyDefaultModelId,
	requestyDefaultModelInfo,
} from "../../../src/shared/api"
import type { McpMarketplaceCatalog, McpServer, McpViewTab } from "../../../src/shared/mcp"
import {
	FileServiceClient,
	McpServiceClient,
	ModelsServiceClient,
	StateServiceClient,
	UiServiceClient,
} from "../services/grpc-client"
import { convertTextMateToHljs } from "../utils/textMateToHljs"

interface ExtensionStateContextType extends ExtensionState {
	didHydrateState: boolean
	showWelcome: boolean
	theme: Record<string, string> | undefined
	openRouterModels: Record<string, ModelInfo>
	openAiModels: string[]
	requestyModels: Record<string, ModelInfo>
	groqModels: Record<string, ModelInfo>
	huggingFaceModels: Record<string, ModelInfo>
	mcpServers: McpServer[]
	mcpMarketplaceCatalog: McpMarketplaceCatalog
	filePaths: string[]
	totalTasksSize: number | null
	availableTerminalProfiles: TerminalProfile[]

	// View state
	showMcp: boolean
	mcpTab?: McpViewTab
	showSettings: boolean
	showHistory: boolean
	showAccount: boolean
	showAnnouncement: boolean

	// Setters
	setShowAnnouncement: (value: boolean) => void
	setShouldShowAnnouncement: (value: boolean) => void
<<<<<<< HEAD
	setPlanActSeparateModelsSetting: (value: boolean) => void
	setEnableCheckpointsSetting: (value: boolean) => void
	setMcpMarketplaceEnabled: (value: boolean) => void
	setMcpResponsesCollapsed: (value: boolean) => void
	setShellIntegrationTimeout: (value: number) => void
	setTerminalReuseEnabled: (value: boolean) => void
	setTerminalOutputLineLimit: (value: number) => void
	setDefaultTerminalProfile: (value: string) => void
	setChatSettings: (value: ChatSettings) => void
	setDictationSettings: (value: DictationSettings) => void
=======
>>>>>>> 67bab949
	setMcpServers: (value: McpServer[]) => void
	setRequestyModels: (value: Record<string, ModelInfo>) => void
	setGroqModels: (value: Record<string, ModelInfo>) => void
	setHuggingFaceModels: (value: Record<string, ModelInfo>) => void
	setGlobalClineRulesToggles: (toggles: Record<string, boolean>) => void
	setLocalClineRulesToggles: (toggles: Record<string, boolean>) => void
	setLocalCursorRulesToggles: (toggles: Record<string, boolean>) => void
	setLocalWindsurfRulesToggles: (toggles: Record<string, boolean>) => void
	setLocalWorkflowToggles: (toggles: Record<string, boolean>) => void
	setGlobalWorkflowToggles: (toggles: Record<string, boolean>) => void
	setMcpMarketplaceCatalog: (value: McpMarketplaceCatalog) => void
	setTotalTasksSize: (value: number | null) => void

	// Refresh functions
	refreshOpenRouterModels: () => void
	setUserInfo: (userInfo?: UserInfo) => void

	// Navigation state setters
	setShowMcp: (value: boolean) => void
	setMcpTab: (tab?: McpViewTab) => void

	// Navigation functions
	navigateToMcp: (tab?: McpViewTab) => void
	navigateToSettings: () => void
	navigateToHistory: () => void
	navigateToAccount: () => void
	navigateToChat: () => void

	// Hide functions
	hideSettings: () => void
	hideHistory: () => void
	hideAccount: () => void
	hideAnnouncement: () => void
	closeMcpView: () => void

	// Event callbacks
	onRelinquishControl: (callback: () => void) => () => void
}

const ExtensionStateContext = createContext<ExtensionStateContextType | undefined>(undefined)

export const ExtensionStateContextProvider: React.FC<{
	children: React.ReactNode
}> = ({ children }) => {
	// Get the current webview provider type
	const currentProviderType =
		window.WEBVIEW_PROVIDER_TYPE === "sidebar" ? WebviewProviderTypeEnum.SIDEBAR : WebviewProviderTypeEnum.TAB
	// UI view state
	const [showMcp, setShowMcp] = useState(false)
	const [mcpTab, setMcpTab] = useState<McpViewTab | undefined>(undefined)
	const [showSettings, setShowSettings] = useState(false)
	const [showHistory, setShowHistory] = useState(false)
	const [showAccount, setShowAccount] = useState(false)
	const [showAnnouncement, setShowAnnouncement] = useState(false)

	// Helper for MCP view
	const closeMcpView = useCallback(() => {
		setShowMcp(false)
		setMcpTab(undefined)
	}, [setShowMcp, setMcpTab])

	// Hide functions
	const hideSettings = useCallback(() => setShowSettings(false), [setShowSettings])
	const hideHistory = useCallback(() => setShowHistory(false), [setShowHistory])
	const hideAccount = useCallback(() => setShowAccount(false), [setShowAccount])
	const hideAnnouncement = useCallback(() => setShowAnnouncement(false), [setShowAnnouncement])

	// Navigation functions
	const navigateToMcp = useCallback(
		(tab?: McpViewTab) => {
			setShowSettings(false)
			setShowHistory(false)
			setShowAccount(false)
			if (tab) {
				setMcpTab(tab)
			}
			setShowMcp(true)
		},
		[setShowMcp, setMcpTab, setShowSettings, setShowHistory, setShowAccount],
	)

	const navigateToSettings = useCallback(() => {
		setShowHistory(false)
		closeMcpView()
		setShowAccount(false)
		setShowSettings(true)
	}, [setShowSettings, setShowHistory, closeMcpView, setShowAccount])

	const navigateToHistory = useCallback(() => {
		setShowSettings(false)
		closeMcpView()
		setShowAccount(false)
		setShowHistory(true)
	}, [setShowSettings, closeMcpView, setShowAccount, setShowHistory])

	const navigateToAccount = useCallback(() => {
		setShowSettings(false)
		closeMcpView()
		setShowHistory(false)
		setShowAccount(true)
	}, [setShowSettings, closeMcpView, setShowHistory, setShowAccount])

	const navigateToChat = useCallback(() => {
		setShowSettings(false)
		closeMcpView()
		setShowHistory(false)
		setShowAccount(false)
	}, [setShowSettings, closeMcpView, setShowHistory, setShowAccount])

	const [state, setState] = useState<ExtensionState>({
		version: "",
		clineMessages: [],
		taskHistory: [],
		shouldShowAnnouncement: false,
		autoApprovalSettings: DEFAULT_AUTO_APPROVAL_SETTINGS,
		browserSettings: DEFAULT_BROWSER_SETTINGS,
<<<<<<< HEAD
		dictationSettings: DEFAULT_DICTATION_SETTINGS,
		chatSettings: DEFAULT_CHAT_SETTINGS,
=======
		preferredLanguage: "English",
		openaiReasoningEffort: "medium",
		mode: "act",
>>>>>>> 67bab949
		platform: DEFAULT_PLATFORM,
		telemetrySetting: "unset",
		distinctId: "",
		planActSeparateModelsSetting: true,
		enableCheckpointsSetting: true,
		mcpDisplayMode: DEFAULT_MCP_DISPLAY_MODE,
		globalClineRulesToggles: {},
		localClineRulesToggles: {},
		localCursorRulesToggles: {},
		localWindsurfRulesToggles: {},
		localWorkflowToggles: {},
		globalWorkflowToggles: {},
		shellIntegrationTimeout: 4000,
		terminalReuseEnabled: true,
		terminalOutputLineLimit: 500,
		defaultTerminalProfile: "default",
		isNewUser: false,
		welcomeViewCompleted: false,
		mcpResponsesCollapsed: false, // Default value (expanded), will be overwritten by extension state
		strictPlanModeEnabled: false,
	})
	const [didHydrateState, setDidHydrateState] = useState(false)
	const [showWelcome, setShowWelcome] = useState(false)
	const [theme, setTheme] = useState<Record<string, string>>()
	const [filePaths, setFilePaths] = useState<string[]>([])
	const [openRouterModels, setOpenRouterModels] = useState<Record<string, ModelInfo>>({
		[openRouterDefaultModelId]: openRouterDefaultModelInfo,
	})
	const [totalTasksSize, setTotalTasksSize] = useState<number | null>(null)
	const [availableTerminalProfiles, setAvailableTerminalProfiles] = useState<TerminalProfile[]>([])

	const [openAiModels, setOpenAiModels] = useState<string[]>([])
	const [requestyModels, setRequestyModels] = useState<Record<string, ModelInfo>>({
		[requestyDefaultModelId]: requestyDefaultModelInfo,
	})
	const [groqModelsState, setGroqModels] = useState<Record<string, ModelInfo>>({
		[groqDefaultModelId]: groqModels[groqDefaultModelId],
	})
	const [huggingFaceModels, setHuggingFaceModels] = useState<Record<string, ModelInfo>>({})
	const [mcpServers, setMcpServers] = useState<McpServer[]>([])
	const [mcpMarketplaceCatalog, setMcpMarketplaceCatalog] = useState<McpMarketplaceCatalog>({ items: [] })

	// References to store subscription cancellation functions
	const stateSubscriptionRef = useRef<(() => void) | null>(null)

	// Reference for focusChatInput subscription
	const focusChatInputUnsubscribeRef = useRef<(() => void) | null>(null)
	const mcpButtonUnsubscribeRef = useRef<(() => void) | null>(null)
	const historyButtonClickedSubscriptionRef = useRef<(() => void) | null>(null)
	const chatButtonUnsubscribeRef = useRef<(() => void) | null>(null)
	const accountButtonClickedSubscriptionRef = useRef<(() => void) | null>(null)
	const settingsButtonClickedSubscriptionRef = useRef<(() => void) | null>(null)
	const partialMessageUnsubscribeRef = useRef<(() => void) | null>(null)
	const mcpMarketplaceUnsubscribeRef = useRef<(() => void) | null>(null)
	const themeSubscriptionRef = useRef<(() => void) | null>(null)
	const openRouterModelsUnsubscribeRef = useRef<(() => void) | null>(null)
	const workspaceUpdatesUnsubscribeRef = useRef<(() => void) | null>(null)
	const relinquishControlUnsubscribeRef = useRef<(() => void) | null>(null)

	// Add ref for callbacks
	const relinquishControlCallbacks = useRef<Set<() => void>>(new Set())

	// Create hook function
	const onRelinquishControl = useCallback((callback: () => void) => {
		relinquishControlCallbacks.current.add(callback)
		return () => {
			relinquishControlCallbacks.current.delete(callback)
		}
	}, [])
	const mcpServersSubscriptionRef = useRef<(() => void) | null>(null)
	const didBecomeVisibleUnsubscribeRef = useRef<(() => void) | null>(null)

	// Subscribe to state updates and UI events using the gRPC streaming API
	useEffect(() => {
		// Use the already defined webview provider type
		const webviewType = currentProviderType

		// Set up state subscription
		stateSubscriptionRef.current = StateServiceClient.subscribeToState(EmptyRequest.create({}), {
			onResponse: (response) => {
				if (response.stateJson) {
					try {
						const stateData = JSON.parse(response.stateJson) as ExtensionState
						setState((prevState) => {
							// Versioning logic for autoApprovalSettings
							const incomingVersion = stateData.autoApprovalSettings?.version ?? 1
							const currentVersion = prevState.autoApprovalSettings?.version ?? 1
							const shouldUpdateAutoApproval = incomingVersion > currentVersion

							// Always preserve chat settings from the current state
							// This prevents the backend from overwriting user changes
							const chatSettings = prevState.chatSettings || stateData.chatSettings

							const newState = {
								...stateData,
								chatSettings, // Use preserved or incoming chat settings
								autoApprovalSettings: shouldUpdateAutoApproval
									? stateData.autoApprovalSettings
									: prevState.autoApprovalSettings,
							}

							// Update welcome screen state based on API configuration
							setShowWelcome(!newState.welcomeViewCompleted)
							setDidHydrateState(true)
							console.log("[DEBUG] returning new state in ESC")
							return newState
						})
					} catch (error) {
						console.error("Error parsing state JSON:", error)
						console.log("[DEBUG] ERR getting state", error)
					}
				}
				console.log('[DEBUG] ended "got subscribed state"')
			},
			onError: (error) => {
				console.error("Error in state subscription:", error)
			},
			onComplete: () => {
				console.log("State subscription completed")
			},
		})

		// Subscribe to MCP button clicked events with webview type
		mcpButtonUnsubscribeRef.current = UiServiceClient.subscribeToMcpButtonClicked(
			WebviewProviderTypeRequest.create({
				providerType: webviewType,
			}),
			{
				onResponse: () => {
					console.log("[DEBUG] Received mcpButtonClicked event from gRPC stream")
					navigateToMcp()
				},
				onError: (error) => {
					console.error("Error in mcpButtonClicked subscription:", error)
				},
				onComplete: () => {
					console.log("mcpButtonClicked subscription completed")
				},
			},
		)

		// Set up history button clicked subscription with webview type
		historyButtonClickedSubscriptionRef.current = UiServiceClient.subscribeToHistoryButtonClicked(
			WebviewProviderTypeRequest.create({
				providerType: webviewType,
			}),
			{
				onResponse: () => {
					// When history button is clicked, navigate to history view
					console.log("[DEBUG] Received history button clicked event from gRPC stream")
					navigateToHistory()
				},
				onError: (error) => {
					console.error("Error in history button clicked subscription:", error)
				},
				onComplete: () => {
					console.log("History button clicked subscription completed")
				},
			},
		)

		// Subscribe to chat button clicked events with webview type
		chatButtonUnsubscribeRef.current = UiServiceClient.subscribeToChatButtonClicked(EmptyRequest.create({}), {
			onResponse: () => {
				// When chat button is clicked, navigate to chat
				console.log("[DEBUG] Received chat button clicked event from gRPC stream")
				navigateToChat()
			},
			onError: (error) => {
				console.error("Error in chat button subscription:", error)
			},
			onComplete: () => {},
		})

		// Subscribe to didBecomeVisible events
		didBecomeVisibleUnsubscribeRef.current = UiServiceClient.subscribeToDidBecomeVisible(EmptyRequest.create({}), {
			onResponse: () => {
				console.log("[DEBUG] Received didBecomeVisible event from gRPC stream")
				window.dispatchEvent(new CustomEvent("focusChatInput"))
			},
			onError: (error) => {
				console.error("Error in didBecomeVisible subscription:", error)
			},
			onComplete: () => {},
		})

		// Subscribe to MCP servers updates
		mcpServersSubscriptionRef.current = McpServiceClient.subscribeToMcpServers(EmptyRequest.create(), {
			onResponse: (response) => {
				console.log("[DEBUG] Received MCP servers update from gRPC stream")
				if (response.mcpServers) {
					setMcpServers(convertProtoMcpServersToMcpServers(response.mcpServers))
				}
			},
			onError: (error) => {
				console.error("Error in MCP servers subscription:", error)
			},
			onComplete: () => {
				console.log("MCP servers subscription completed")
			},
		})

		// Subscribe to workspace file updates
		workspaceUpdatesUnsubscribeRef.current = FileServiceClient.subscribeToWorkspaceUpdates(EmptyRequest.create({}), {
			onResponse: (response) => {
				console.log("[DEBUG] Received workspace update event from gRPC stream")
				setFilePaths(response.values || [])
			},
			onError: (error) => {
				console.error("Error in workspace updates subscription:", error)
			},
			onComplete: () => {},
		})

		// Set up settings button clicked subscription
		settingsButtonClickedSubscriptionRef.current = UiServiceClient.subscribeToSettingsButtonClicked(
			WebviewProviderTypeRequest.create({
				providerType: currentProviderType,
			}),
			{
				onResponse: () => {
					// When settings button is clicked, navigate to settings
					navigateToSettings()
				},
				onError: (error) => {
					console.error("Error in settings button clicked subscription:", error)
				},
				onComplete: () => {
					console.log("Settings button clicked subscription completed")
				},
			},
		)

		// Subscribe to partial message events
		partialMessageUnsubscribeRef.current = UiServiceClient.subscribeToPartialMessage(EmptyRequest.create({}), {
			onResponse: (protoMessage) => {
				try {
					// Validate critical fields
					if (!protoMessage.ts || protoMessage.ts <= 0) {
						console.error("Invalid timestamp in partial message:", protoMessage)
						return
					}

					const partialMessage = convertProtoToClineMessage(protoMessage)
					setState((prevState) => {
						// worth noting it will never be possible for a more up-to-date message to be sent here or in normal messages post since the presentAssistantContent function uses lock
						const lastIndex = findLastIndex(prevState.clineMessages, (msg) => msg.ts === partialMessage.ts)
						if (lastIndex !== -1) {
							const newClineMessages = [...prevState.clineMessages]
							newClineMessages[lastIndex] = partialMessage
							return { ...prevState, clineMessages: newClineMessages }
						}
						return prevState
					})
				} catch (error) {
					console.error("Failed to process partial message:", error, protoMessage)
				}
			},
			onError: (error) => {
				console.error("Error in partialMessage subscription:", error)
			},
			onComplete: () => {
				console.log("[DEBUG] partialMessage subscription completed")
			},
		})

		// Subscribe to MCP marketplace catalog updates
		mcpMarketplaceUnsubscribeRef.current = McpServiceClient.subscribeToMcpMarketplaceCatalog(EmptyRequest.create({}), {
			onResponse: (catalog) => {
				console.log("[DEBUG] Received MCP marketplace catalog update from gRPC stream")
				setMcpMarketplaceCatalog(catalog)
			},
			onError: (error) => {
				console.error("Error in MCP marketplace catalog subscription:", error)
			},
			onComplete: () => {
				console.log("MCP marketplace catalog subscription completed")
			},
		})

		// Subscribe to theme changes
		themeSubscriptionRef.current = UiServiceClient.subscribeToTheme(EmptyRequest.create({}), {
			onResponse: (response) => {
				if (response.value) {
					try {
						const themeData = JSON.parse(response.value)
						setTheme(convertTextMateToHljs(themeData))
						console.log("[DEBUG] Received theme update from gRPC stream")
					} catch (error) {
						console.error("Error parsing theme data:", error)
					}
				}
			},
			onError: (error) => {
				console.error("Error in theme subscription:", error)
			},
			onComplete: () => {
				console.log("Theme subscription completed")
			},
		})

		// Subscribe to OpenRouter models updates
		openRouterModelsUnsubscribeRef.current = ModelsServiceClient.subscribeToOpenRouterModels(EmptyRequest.create({}), {
			onResponse: (response: OpenRouterCompatibleModelInfo) => {
				console.log("[DEBUG] Received OpenRouter models update from gRPC stream")
				const models = response.models
				setOpenRouterModels({
					[openRouterDefaultModelId]: openRouterDefaultModelInfo, // in case the extension sent a model list without the default model
					...models,
				})
			},
			onError: (error) => {
				console.error("Error in OpenRouter models subscription:", error)
			},
			onComplete: () => {
				console.log("OpenRouter models subscription completed")
			},
		})

		// Initialize webview using gRPC
		UiServiceClient.initializeWebview(EmptyRequest.create({}))
			.then(() => {
				console.log("[DEBUG] Webview initialization completed via gRPC")
			})
			.catch((error) => {
				console.error("Failed to initialize webview via gRPC:", error)
			})

		// Set up account button clicked subscription
		accountButtonClickedSubscriptionRef.current = UiServiceClient.subscribeToAccountButtonClicked(EmptyRequest.create(), {
			onResponse: () => {
				// When account button is clicked, navigate to account view
				console.log("[DEBUG] Received account button clicked event from gRPC stream")
				navigateToAccount()
			},
			onError: (error) => {
				console.error("Error in account button clicked subscription:", error)
			},
			onComplete: () => {
				console.log("Account button clicked subscription completed")
			},
		})

		// Fetch available terminal profiles on launch
		StateServiceClient.getAvailableTerminalProfiles(EmptyRequest.create({}))
			.then((response) => {
				setAvailableTerminalProfiles(response.profiles)
			})
			.catch((error) => {
				console.error("Failed to fetch available terminal profiles:", error)
			})

		// Subscribe to relinquish control events
		relinquishControlUnsubscribeRef.current = UiServiceClient.subscribeToRelinquishControl(EmptyRequest.create({}), {
			onResponse: () => {
				// Call all registered callbacks
				relinquishControlCallbacks.current.forEach((callback) => callback())
			},
			onError: (error) => {
				console.error("Error in relinquishControl subscription:", error)
			},
			onComplete: () => {},
		})

		// Subscribe to focus chat input events
		const clientId = (window as any).clineClientId
		if (clientId) {
			const request = StringRequest.create({ value: clientId })
			focusChatInputUnsubscribeRef.current = UiServiceClient.subscribeToFocusChatInput(request, {
				onResponse: () => {
					// Dispatch a local DOM event within this webview only
					window.dispatchEvent(new CustomEvent("focusChatInput"))
				},
				onError: (error: Error) => {
					console.error("Error in focusChatInput subscription:", error)
				},
				onComplete: () => {},
			})
		} else {
			console.error("Client ID not found in window object")
		}

		// Clean up subscriptions when component unmounts
		return () => {
			if (stateSubscriptionRef.current) {
				stateSubscriptionRef.current()
				stateSubscriptionRef.current = null
			}
			if (mcpButtonUnsubscribeRef.current) {
				mcpButtonUnsubscribeRef.current()
				mcpButtonUnsubscribeRef.current = null
			}
			if (historyButtonClickedSubscriptionRef.current) {
				historyButtonClickedSubscriptionRef.current()
				historyButtonClickedSubscriptionRef.current = null
			}
			if (chatButtonUnsubscribeRef.current) {
				chatButtonUnsubscribeRef.current()
				chatButtonUnsubscribeRef.current = null
			}
			if (accountButtonClickedSubscriptionRef.current) {
				accountButtonClickedSubscriptionRef.current()
				accountButtonClickedSubscriptionRef.current = null
			}
			if (settingsButtonClickedSubscriptionRef.current) {
				settingsButtonClickedSubscriptionRef.current()
				settingsButtonClickedSubscriptionRef.current = null
			}
			if (partialMessageUnsubscribeRef.current) {
				partialMessageUnsubscribeRef.current()
				partialMessageUnsubscribeRef.current = null
			}
			if (mcpMarketplaceUnsubscribeRef.current) {
				mcpMarketplaceUnsubscribeRef.current()
				mcpMarketplaceUnsubscribeRef.current = null
			}
			if (themeSubscriptionRef.current) {
				themeSubscriptionRef.current()
				themeSubscriptionRef.current = null
			}
			if (openRouterModelsUnsubscribeRef.current) {
				openRouterModelsUnsubscribeRef.current()
				openRouterModelsUnsubscribeRef.current = null
			}
			if (workspaceUpdatesUnsubscribeRef.current) {
				workspaceUpdatesUnsubscribeRef.current()
				workspaceUpdatesUnsubscribeRef.current = null
			}
			if (relinquishControlUnsubscribeRef.current) {
				relinquishControlUnsubscribeRef.current()
				relinquishControlUnsubscribeRef.current = null
			}
			if (focusChatInputUnsubscribeRef.current) {
				focusChatInputUnsubscribeRef.current()
				focusChatInputUnsubscribeRef.current = null
			}
			if (mcpServersSubscriptionRef.current) {
				mcpServersSubscriptionRef.current()
				mcpServersSubscriptionRef.current = null
			}
			if (didBecomeVisibleUnsubscribeRef.current) {
				didBecomeVisibleUnsubscribeRef.current()
				didBecomeVisibleUnsubscribeRef.current = null
			}
		}
	}, [])

	const refreshOpenRouterModels = useCallback(() => {
		ModelsServiceClient.refreshOpenRouterModels(EmptyRequest.create({}))
			.then((response: OpenRouterCompatibleModelInfo) => {
				const models = response.models
				setOpenRouterModels({
					[openRouterDefaultModelId]: openRouterDefaultModelInfo, // in case the extension sent a model list without the default model
					...models,
				})
			})
			.catch((error: Error) => console.error("Failed to refresh OpenRouter models:", error))
	}, [])

	const contextValue: ExtensionStateContextType = {
		...state,
		didHydrateState,
		showWelcome,
		theme,
		openRouterModels,
		openAiModels,
		requestyModels,
		groqModels: groqModelsState,
		huggingFaceModels,
		mcpServers,
		mcpMarketplaceCatalog,
		filePaths,
		totalTasksSize,
		availableTerminalProfiles,
		showMcp,
		mcpTab,
		showSettings,
		showHistory,
		showAccount,
		showAnnouncement,
		globalClineRulesToggles: state.globalClineRulesToggles || {},
		localClineRulesToggles: state.localClineRulesToggles || {},
		localCursorRulesToggles: state.localCursorRulesToggles || {},
		localWindsurfRulesToggles: state.localWindsurfRulesToggles || {},
		localWorkflowToggles: state.localWorkflowToggles || {},
		globalWorkflowToggles: state.globalWorkflowToggles || {},
		enableCheckpointsSetting: state.enableCheckpointsSetting,

		// Navigation functions
		navigateToMcp,
		navigateToSettings,
		navigateToHistory,
		navigateToAccount,
		navigateToChat,

		// Hide functions
		hideSettings,
		hideHistory,
		hideAccount,
		hideAnnouncement,
		setShowAnnouncement,
		setShouldShowAnnouncement: (value) =>
			setState((prevState) => ({
				...prevState,
				shouldShowAnnouncement: value,
			})),
		setMcpServers: (mcpServers: McpServer[]) => setMcpServers(mcpServers),
		setRequestyModels: (models: Record<string, ModelInfo>) => setRequestyModels(models),
		setGroqModels: (models: Record<string, ModelInfo>) => setGroqModels(models),
		setHuggingFaceModels: (models: Record<string, ModelInfo>) => setHuggingFaceModels(models),
		setMcpMarketplaceCatalog: (catalog: McpMarketplaceCatalog) => setMcpMarketplaceCatalog(catalog),
		setShowMcp,
		closeMcpView,
		setGlobalClineRulesToggles: (toggles) =>
			setState((prevState) => ({
				...prevState,
				globalClineRulesToggles: toggles,
			})),
		setLocalClineRulesToggles: (toggles) =>
			setState((prevState) => ({
				...prevState,
				localClineRulesToggles: toggles,
			})),
		setLocalCursorRulesToggles: (toggles) =>
			setState((prevState) => ({
				...prevState,
				localCursorRulesToggles: toggles,
			})),
		setLocalWindsurfRulesToggles: (toggles) =>
			setState((prevState) => ({
				...prevState,
				localWindsurfRulesToggles: toggles,
			})),
		setLocalWorkflowToggles: (toggles) =>
			setState((prevState) => ({
				...prevState,
				localWorkflowToggles: toggles,
			})),
		setGlobalWorkflowToggles: (toggles) =>
			setState((prevState) => ({
				...prevState,
				globalWorkflowToggles: toggles,
			})),
		setMcpTab,
		setTotalTasksSize,
		refreshOpenRouterModels,
		onRelinquishControl,
		setUserInfo: (userInfo?: UserInfo) => setState((prevState) => ({ ...prevState, userInfo })),
<<<<<<< HEAD
		setBrowserSettings: (value: BrowserSettings) =>
			setState((prevState) => ({
				...prevState,
				browserSettings: value,
			})),
		setDictationSettings: (value: DictationSettings) =>
			setState((prevState) => ({
				...prevState,
				dictationSettings: value,
			})),
=======
>>>>>>> 67bab949
	}

	return <ExtensionStateContext.Provider value={contextValue}>{children}</ExtensionStateContext.Provider>
}

export const useExtensionState = () => {
	const context = useContext(ExtensionStateContext)
	if (context === undefined) {
		throw new Error("useExtensionState must be used within an ExtensionStateContextProvider")
	}
	return context
}<|MERGE_RESOLUTION|>--- conflicted
+++ resolved
@@ -2,14 +2,6 @@
 import { createContext, useCallback, useContext, useEffect, useRef, useState } from "react"
 import "../../../src/shared/webview/types"
 import { DEFAULT_AUTO_APPROVAL_SETTINGS } from "@shared/AutoApprovalSettings"
-<<<<<<< HEAD
-import { DEFAULT_BROWSER_SETTINGS, BrowserSettings } from "@shared/BrowserSettings"
-import { ChatSettings, DEFAULT_CHAT_SETTINGS } from "@shared/ChatSettings"
-import { DictationSettings, DEFAULT_DICTATION_SETTINGS } from "@shared/DictationSettings"
-import { DEFAULT_PLATFORM, ExtensionMessage, ExtensionState } from "@shared/ExtensionMessage"
-import { TelemetrySetting } from "@shared/TelemetrySetting"
-=======
->>>>>>> 67bab949
 import { findLastIndex } from "@shared/array"
 import { DEFAULT_BROWSER_SETTINGS } from "@shared/BrowserSettings"
 import { DEFAULT_PLATFORM, type ExtensionState } from "@shared/ExtensionMessage"
@@ -17,10 +9,11 @@
 import type { UserInfo } from "@shared/proto/cline/account"
 import { EmptyRequest, StringRequest } from "@shared/proto/cline/common"
 import type { OpenRouterCompatibleModelInfo } from "@shared/proto/cline/models"
-import { type TerminalProfile, UpdateSettingsRequest } from "@shared/proto/cline/state"
+import { type TerminalProfile } from "@shared/proto/cline/state"
 import { WebviewProviderType as WebviewProviderTypeEnum, WebviewProviderTypeRequest } from "@shared/proto/cline/ui"
 import { convertProtoToClineMessage } from "@shared/proto-conversions/cline-message"
 import { convertProtoMcpServersToMcpServers } from "@shared/proto-conversions/mcp/mcp-server-conversion"
+import { DictationSettings, DEFAULT_DICTATION_SETTINGS } from "@shared/DictationSettings"
 import {
 	groqDefaultModelId,
 	groqModels,
@@ -66,19 +59,6 @@
 	// Setters
 	setShowAnnouncement: (value: boolean) => void
 	setShouldShowAnnouncement: (value: boolean) => void
-<<<<<<< HEAD
-	setPlanActSeparateModelsSetting: (value: boolean) => void
-	setEnableCheckpointsSetting: (value: boolean) => void
-	setMcpMarketplaceEnabled: (value: boolean) => void
-	setMcpResponsesCollapsed: (value: boolean) => void
-	setShellIntegrationTimeout: (value: number) => void
-	setTerminalReuseEnabled: (value: boolean) => void
-	setTerminalOutputLineLimit: (value: number) => void
-	setDefaultTerminalProfile: (value: string) => void
-	setChatSettings: (value: ChatSettings) => void
-	setDictationSettings: (value: DictationSettings) => void
-=======
->>>>>>> 67bab949
 	setMcpServers: (value: McpServer[]) => void
 	setRequestyModels: (value: Record<string, ModelInfo>) => void
 	setGroqModels: (value: Record<string, ModelInfo>) => void
@@ -91,6 +71,7 @@
 	setGlobalWorkflowToggles: (toggles: Record<string, boolean>) => void
 	setMcpMarketplaceCatalog: (value: McpMarketplaceCatalog) => void
 	setTotalTasksSize: (value: number | null) => void
+	setDictationSettings: (value: DictationSettings) => void
 
 	// Refresh functions
 	refreshOpenRouterModels: () => void
@@ -195,14 +176,10 @@
 		shouldShowAnnouncement: false,
 		autoApprovalSettings: DEFAULT_AUTO_APPROVAL_SETTINGS,
 		browserSettings: DEFAULT_BROWSER_SETTINGS,
-<<<<<<< HEAD
 		dictationSettings: DEFAULT_DICTATION_SETTINGS,
-		chatSettings: DEFAULT_CHAT_SETTINGS,
-=======
 		preferredLanguage: "English",
 		openaiReasoningEffort: "medium",
 		mode: "act",
->>>>>>> 67bab949
 		platform: DEFAULT_PLATFORM,
 		telemetrySetting: "unset",
 		distinctId: "",
@@ -751,19 +728,11 @@
 		refreshOpenRouterModels,
 		onRelinquishControl,
 		setUserInfo: (userInfo?: UserInfo) => setState((prevState) => ({ ...prevState, userInfo })),
-<<<<<<< HEAD
-		setBrowserSettings: (value: BrowserSettings) =>
-			setState((prevState) => ({
-				...prevState,
-				browserSettings: value,
-			})),
 		setDictationSettings: (value: DictationSettings) =>
 			setState((prevState) => ({
 				...prevState,
 				dictationSettings: value,
 			})),
-=======
->>>>>>> 67bab949
 	}
 
 	return <ExtensionStateContext.Provider value={contextValue}>{children}</ExtensionStateContext.Provider>
