import React, { createContext, useCallback, useContext, useEffect, useRef, useState } from "react"
import { useEvent } from "react-use"
import { StateServiceClient, ModelsServiceClient, UiServiceClient } from "../services/grpc-client"
import { EmptyRequest } from "@shared/proto/common"
import { WebviewProviderType as WebviewProviderTypeEnum, WebviewProviderTypeRequest } from "@shared/proto/ui"
import { DEFAULT_AUTO_APPROVAL_SETTINGS } from "@shared/AutoApprovalSettings"
import { DEFAULT_BROWSER_SETTINGS } from "@shared/BrowserSettings"
import { ChatSettings, DEFAULT_CHAT_SETTINGS } from "@shared/ChatSettings"
import { DEFAULT_PLATFORM, ExtensionMessage, ExtensionState } from "@shared/ExtensionMessage"
import { TelemetrySetting } from "@shared/TelemetrySetting"
import { findLastIndex } from "@shared/array"
import {
	ApiConfiguration,
	ModelInfo,
	openRouterDefaultModelId,
	openRouterDefaultModelInfo,
	requestyDefaultModelId,
	requestyDefaultModelInfo,
} from "../../../src/shared/api"
import { McpMarketplaceCatalog, McpServer, McpViewTab } from "../../../src/shared/mcp"
import { convertTextMateToHljs } from "../utils/textMateToHljs"
import { vscode } from "../utils/vscode"

interface ExtensionStateContextType extends ExtensionState {
	didHydrateState: boolean
	showWelcome: boolean
	theme: Record<string, string> | undefined
	openRouterModels: Record<string, ModelInfo>
	openAiModels: string[]
	requestyModels: Record<string, ModelInfo>
	mcpServers: McpServer[]
	mcpMarketplaceCatalog: McpMarketplaceCatalog
	filePaths: string[]
	totalTasksSize: number | null

	// View state
	showMcp: boolean
	mcpTab?: McpViewTab
	showSettings: boolean
	showHistory: boolean
	showAccount: boolean
	showAnnouncement: boolean

	// Setters
	setApiConfiguration: (config: ApiConfiguration) => void
	setCustomInstructions: (value?: string) => void
	setTelemetrySetting: (value: TelemetrySetting) => void
	setShowAnnouncement: (value: boolean) => void
	setShouldShowAnnouncement: (value: boolean) => void
	setPlanActSeparateModelsSetting: (value: boolean) => void
	setEnableCheckpointsSetting: (value: boolean) => void
	setMcpMarketplaceEnabled: (value: boolean) => void
	setShellIntegrationTimeout: (value: number) => void
	setChatSettings: (value: ChatSettings) => void
	setMcpServers: (value: McpServer[]) => void
	setGlobalClineRulesToggles: (toggles: Record<string, boolean>) => void
	setLocalClineRulesToggles: (toggles: Record<string, boolean>) => void
	setLocalCursorRulesToggles: (toggles: Record<string, boolean>) => void
	setLocalWindsurfRulesToggles: (toggles: Record<string, boolean>) => void
	setLocalWorkflowToggles: (toggles: Record<string, boolean>) => void
	setGlobalWorkflowToggles: (toggles: Record<string, boolean>) => void
	setMcpMarketplaceCatalog: (value: McpMarketplaceCatalog) => void
	setTotalTasksSize: (value: number | null) => void

	// Refresh functions
	refreshOpenRouterModels: () => void

	// Navigation state setters
	setShowMcp: (value: boolean) => void
	setMcpTab: (tab?: McpViewTab) => void

	// Navigation functions
	navigateToMcp: (tab?: McpViewTab) => void
	navigateToSettings: () => void
	navigateToHistory: () => void
	navigateToAccount: () => void
	navigateToChat: () => void

	// Hide functions
	hideSettings: () => void
	hideHistory: () => void
	hideAccount: () => void
	hideAnnouncement: () => void
	closeMcpView: () => void
}

const ExtensionStateContext = createContext<ExtensionStateContextType | undefined>(undefined)

export const ExtensionStateContextProvider: React.FC<{
	children: React.ReactNode
}> = ({ children }) => {
	// UI view state
	const [showMcp, setShowMcp] = useState(false)
	const [mcpTab, setMcpTab] = useState<McpViewTab | undefined>(undefined)
	const [showSettings, setShowSettings] = useState(false)
	const [showHistory, setShowHistory] = useState(false)
	const [showAccount, setShowAccount] = useState(false)
	const [showAnnouncement, setShowAnnouncement] = useState(false)

	// Helper for MCP view
	const closeMcpView = useCallback(() => {
		setShowMcp(false)
		setMcpTab(undefined)
	}, [setShowMcp, setMcpTab])

	// Hide functions
	const hideSettings = useCallback(() => setShowSettings(false), [setShowSettings])
	const hideHistory = useCallback(() => setShowHistory(false), [setShowHistory])
	const hideAccount = useCallback(() => setShowAccount(false), [setShowAccount])
	const hideAnnouncement = useCallback(() => setShowAnnouncement(false), [setShowAnnouncement])

	// Navigation functions
	const navigateToMcp = useCallback(
		(tab?: McpViewTab) => {
			setShowSettings(false)
			setShowHistory(false)
			setShowAccount(false)
			if (tab) {
				setMcpTab(tab)
			}
			setShowMcp(true)
		},
		[setShowMcp, setMcpTab, setShowSettings, setShowHistory, setShowAccount],
	)

	const navigateToSettings = useCallback(() => {
		setShowHistory(false)
		closeMcpView()
		setShowAccount(false)
		setShowSettings(true)
	}, [setShowSettings, setShowHistory, closeMcpView, setShowAccount])

	const navigateToHistory = useCallback(() => {
		setShowSettings(false)
		closeMcpView()
		setShowAccount(false)
		setShowHistory(true)
	}, [setShowSettings, closeMcpView, setShowAccount, setShowHistory])

	const navigateToAccount = useCallback(() => {
		setShowSettings(false)
		closeMcpView()
		setShowHistory(false)
		setShowAccount(true)
	}, [setShowSettings, closeMcpView, setShowHistory, setShowAccount])

	const navigateToChat = useCallback(() => {
		setShowSettings(false)
		closeMcpView()
		setShowHistory(false)
		setShowAccount(false)
	}, [setShowSettings, closeMcpView, setShowHistory, setShowAccount])

	const [state, setState] = useState<ExtensionState>({
		version: "",
		clineMessages: [],
		taskHistory: [],
		shouldShowAnnouncement: false,
		autoApprovalSettings: DEFAULT_AUTO_APPROVAL_SETTINGS,
		browserSettings: DEFAULT_BROWSER_SETTINGS,
		chatSettings: DEFAULT_CHAT_SETTINGS,
		platform: DEFAULT_PLATFORM,
		telemetrySetting: "unset",
		distinctId: "",
		planActSeparateModelsSetting: true,
		enableCheckpointsSetting: true,
		globalClineRulesToggles: {},
		localClineRulesToggles: {},
		localCursorRulesToggles: {},
		localWindsurfRulesToggles: {},
		localWorkflowToggles: {},
		globalWorkflowToggles: {},
		shellIntegrationTimeout: 4000, // default timeout for shell integration
		isNewUser: false,
	})
	const [didHydrateState, setDidHydrateState] = useState(false)
	const [showWelcome, setShowWelcome] = useState(false)
	const [theme, setTheme] = useState<Record<string, string>>()
	const [filePaths, setFilePaths] = useState<string[]>([])
	const [openRouterModels, setOpenRouterModels] = useState<Record<string, ModelInfo>>({
		[openRouterDefaultModelId]: openRouterDefaultModelInfo,
	})
	const [totalTasksSize, setTotalTasksSize] = useState<number | null>(null)

	const [openAiModels, setOpenAiModels] = useState<string[]>([])
	const [requestyModels, setRequestyModels] = useState<Record<string, ModelInfo>>({
		[requestyDefaultModelId]: requestyDefaultModelInfo,
	})
	const [mcpServers, setMcpServers] = useState<McpServer[]>([])
	const [mcpMarketplaceCatalog, setMcpMarketplaceCatalog] = useState<McpMarketplaceCatalog>({ items: [] })
	const handleMessage = useCallback((event: MessageEvent) => {
		const message: ExtensionMessage = event.data
		switch (message.type) {
			case "action": {
				switch (message.action!) {
					case "settingsButtonClicked":
						navigateToSettings()
						break
					case "accountButtonClicked":
						navigateToAccount()
						break
				}
				break
			}
			case "theme": {
				if (message.text) {
					setTheme(convertTextMateToHljs(JSON.parse(message.text)))
				}
				break
			}
			case "workspaceUpdated": {
				setFilePaths(message.filePaths ?? [])
				break
			}
			case "partialMessage": {
				const partialMessage = message.partialMessage!
				setState((prevState) => {
					// worth noting it will never be possible for a more up-to-date message to be sent here or in normal messages post since the presentAssistantContent function uses lock
					const lastIndex = findLastIndex(prevState.clineMessages, (msg) => msg.ts === partialMessage.ts)
					if (lastIndex !== -1) {
						const newClineMessages = [...prevState.clineMessages]
						newClineMessages[lastIndex] = partialMessage
						return { ...prevState, clineMessages: newClineMessages }
					}
					return prevState
				})
				break
			}

			case "openRouterModels": {
				const updatedModels = message.openRouterModels ?? {}
				setOpenRouterModels({
					[openRouterDefaultModelId]: openRouterDefaultModelInfo, // in case the extension sent a model list without the default model
					...updatedModels,
				})
				break
			}
			case "openAiModels": {
				const updatedModels = message.openAiModels ?? []
				setOpenAiModels(updatedModels)
				break
			}
			case "requestyModels": {
				const updatedModels = message.requestyModels ?? {}
				setRequestyModels({
					[requestyDefaultModelId]: requestyDefaultModelInfo,
					...updatedModels,
				})
				break
			}
			case "mcpServers": {
				setMcpServers(message.mcpServers ?? [])
				break
			}
			case "mcpMarketplaceCatalog": {
				if (message.mcpMarketplaceCatalog) {
					setMcpMarketplaceCatalog(message.mcpMarketplaceCatalog)
				}
				break
			}
		}
	}, [])

	useEvent("message", handleMessage)

	// References to store subscription cancellation functions
	const stateSubscriptionRef = useRef<(() => void) | null>(null)
	const mcpButtonUnsubscribeRef = useRef<(() => void) | null>(null)
<<<<<<< HEAD
	const chatButtonUnsubscribeRef = useRef<(() => void) | null>(null)
=======
	const historyButtonClickedSubscriptionRef = useRef<(() => void) | null>(null)
>>>>>>> 8171b887

	// Subscribe to state updates and UI events using the gRPC streaming API
	useEffect(() => {
		// Determine the webview provider type
		const webviewType =
			window.WEBVIEW_PROVIDER_TYPE === "sidebar" ? WebviewProviderTypeEnum.SIDEBAR : WebviewProviderTypeEnum.TAB

		// Set up state subscription
		stateSubscriptionRef.current = StateServiceClient.subscribeToState(EmptyRequest.create({}), {
			onResponse: (response) => {
				if (response.stateJson) {
					try {
						const stateData = JSON.parse(response.stateJson) as ExtensionState
						console.log("[DEBUG] parsed state JSON, updating state")
						setState((prevState) => {
							// Versioning logic for autoApprovalSettings
							const incomingVersion = stateData.autoApprovalSettings?.version ?? 1
							const currentVersion = prevState.autoApprovalSettings?.version ?? 1
							const shouldUpdateAutoApproval = incomingVersion > currentVersion

							const newState = {
								...stateData,
								autoApprovalSettings: shouldUpdateAutoApproval
									? stateData.autoApprovalSettings
									: prevState.autoApprovalSettings,
							}

							// Update welcome screen state based on API configuration
							const config = stateData.apiConfiguration
							const hasKey = config
								? [
										config.apiKey,
										config.openRouterApiKey,
										config.awsRegion,
										config.vertexProjectId,
										config.openAiApiKey,
										config.ollamaModelId,
										config.lmStudioModelId,
										config.liteLlmApiKey,
										config.geminiApiKey,
										config.openAiNativeApiKey,
										config.deepSeekApiKey,
										config.requestyApiKey,
										config.togetherApiKey,
										config.qwenApiKey,
										config.doubaoApiKey,
										config.mistralApiKey,
										config.vsCodeLmModelSelector,
										config.clineApiKey,
										config.asksageApiKey,
										config.xaiApiKey,
										config.sambanovaApiKey,
									].some((key) => key !== undefined)
								: false

							setShowWelcome(!hasKey)
							setDidHydrateState(true)

							console.log("[DEBUG] returning new state in ESC")

							return newState
						})
					} catch (error) {
						console.error("Error parsing state JSON:", error)
						console.log("[DEBUG] ERR getting state", error)
					}
				}
				console.log('[DEBUG] ended "got subscribed state"')
			},
			onError: (error) => {
				console.error("Error in state subscription:", error)
			},
			onComplete: () => {
				console.log("State subscription completed")
			},
		})

		// Subscribe to MCP button clicked events with webview type
		mcpButtonUnsubscribeRef.current = UiServiceClient.subscribeToMcpButtonClicked(
			WebviewProviderTypeRequest.create({
				providerType: webviewType,
			}),
			{
				onResponse: () => {
					console.log("[DEBUG] Received mcpButtonClicked event from gRPC stream")
					navigateToMcp()
				},
				onError: (error) => {
					console.error("Error in mcpButtonClicked subscription:", error)
				},
				onComplete: () => {
					console.log("mcpButtonClicked subscription completed")
				},
			},
		)

<<<<<<< HEAD
		// Subscribe to chat button clicked events with webview type
		chatButtonUnsubscribeRef.current = UiServiceClient.subscribeToChatButtonClicked(EmptyRequest.create({}), {
			onResponse: () => {
				// When chat button is clicked, navigate to chat
				console.log("[DEBUG] Received chat button clicked event from gRPC stream")
				navigateToChat()
			},
			onError: (error) => {
				console.error("Error in chat button subscription:", error)
			},
			onComplete: () => {},
		})
=======
		// Set up history button clicked subscription with webview type
		historyButtonClickedSubscriptionRef.current = UiServiceClient.subscribeToHistoryButtonClicked(
			WebviewProviderTypeRequest.create({
				providerType: webviewType,
			}),
			{
				onResponse: () => {
					// When history button is clicked, navigate to history view
					console.log("[DEBUG] Received history button clicked event from gRPC stream")
					navigateToHistory()
				},
				onError: (error) => {
					console.error("Error in history button clicked subscription:", error)
				},
				onComplete: () => {
					console.log("History button clicked subscription completed")
				},
			},
		)
>>>>>>> 8171b887

		// Still send the webviewDidLaunch message for other initialization
		vscode.postMessage({ type: "webviewDidLaunch" })

		// Clean up subscriptions when component unmounts
		return () => {
			if (stateSubscriptionRef.current) {
				stateSubscriptionRef.current()
				stateSubscriptionRef.current = null
			}
			if (mcpButtonUnsubscribeRef.current) {
				mcpButtonUnsubscribeRef.current()
				mcpButtonUnsubscribeRef.current = null
			}
<<<<<<< HEAD
			if (chatButtonUnsubscribeRef.current) {
				chatButtonUnsubscribeRef.current()
				chatButtonUnsubscribeRef.current = null
=======
			if (historyButtonClickedSubscriptionRef.current) {
				historyButtonClickedSubscriptionRef.current()
				historyButtonClickedSubscriptionRef.current = null
>>>>>>> 8171b887
			}
		}
	}, [])

	const refreshOpenRouterModels = useCallback(() => {
		ModelsServiceClient.refreshOpenRouterModels(EmptyRequest.create({}))
			.then((res) => {
				setOpenRouterModels({
					[openRouterDefaultModelId]: openRouterDefaultModelInfo, // in case the extension sent a model list without the default model
					...res.models,
				})
			})
			.catch((error: Error) => console.error("Failed to refresh OpenRouter models:", error))
	}, [])

	const contextValue: ExtensionStateContextType = {
		...state,
		didHydrateState,
		showWelcome,
		theme,
		openRouterModels,
		openAiModels,
		requestyModels,
		mcpServers,
		mcpMarketplaceCatalog,
		filePaths,
		totalTasksSize,
		showMcp,
		mcpTab,
		showSettings,
		showHistory,
		showAccount,
		showAnnouncement,
		globalClineRulesToggles: state.globalClineRulesToggles || {},
		localClineRulesToggles: state.localClineRulesToggles || {},
		localCursorRulesToggles: state.localCursorRulesToggles || {},
		localWindsurfRulesToggles: state.localWindsurfRulesToggles || {},
		localWorkflowToggles: state.localWorkflowToggles || {},
		globalWorkflowToggles: state.globalWorkflowToggles || {},
		enableCheckpointsSetting: state.enableCheckpointsSetting,

		// Navigation functions
		navigateToMcp,
		navigateToSettings,
		navigateToHistory,
		navigateToAccount,
		navigateToChat,

		// Hide functions
		hideSettings,
		hideHistory,
		hideAccount,
		hideAnnouncement,
		setApiConfiguration: (value) =>
			setState((prevState) => ({
				...prevState,
				apiConfiguration: value,
			})),
		setCustomInstructions: (value) =>
			setState((prevState) => ({
				...prevState,
				customInstructions: value,
			})),
		setTelemetrySetting: (value) =>
			setState((prevState) => ({
				...prevState,
				telemetrySetting: value,
			})),
		setPlanActSeparateModelsSetting: (value) =>
			setState((prevState) => ({
				...prevState,
				planActSeparateModelsSetting: value,
			})),
		setEnableCheckpointsSetting: (value) =>
			setState((prevState) => ({
				...prevState,
				enableCheckpointsSetting: value,
			})),
		setMcpMarketplaceEnabled: (value) =>
			setState((prevState) => ({
				...prevState,
				mcpMarketplaceEnabled: value,
			})),
		setShowAnnouncement,
		setShouldShowAnnouncement: (value) =>
			setState((prevState) => ({
				...prevState,
				shouldShowAnnouncement: value,
			})),
		setShellIntegrationTimeout: (value) =>
			setState((prevState) => ({
				...prevState,
				shellIntegrationTimeout: value,
			})),
		setMcpServers: (mcpServers: McpServer[]) => setMcpServers(mcpServers),
		setMcpMarketplaceCatalog: (catalog: McpMarketplaceCatalog) => setMcpMarketplaceCatalog(catalog),
		setShowMcp,
		closeMcpView,
		setChatSettings: (value) => {
			setState((prevState) => ({
				...prevState,
				chatSettings: value,
			}))
			vscode.postMessage({
				type: "updateSettings",
				chatSettings: value,
				apiConfiguration: state.apiConfiguration,
				customInstructionsSetting: state.customInstructions,
				telemetrySetting: state.telemetrySetting,
				planActSeparateModelsSetting: state.planActSeparateModelsSetting,
				enableCheckpointsSetting: state.enableCheckpointsSetting,
				mcpMarketplaceEnabled: state.mcpMarketplaceEnabled,
			})
		},
		setGlobalClineRulesToggles: (toggles) =>
			setState((prevState) => ({
				...prevState,
				globalClineRulesToggles: toggles,
			})),
		setLocalClineRulesToggles: (toggles) =>
			setState((prevState) => ({
				...prevState,
				localClineRulesToggles: toggles,
			})),
		setLocalCursorRulesToggles: (toggles) =>
			setState((prevState) => ({
				...prevState,
				localCursorRulesToggles: toggles,
			})),
		setLocalWindsurfRulesToggles: (toggles) =>
			setState((prevState) => ({
				...prevState,
				localWindsurfRulesToggles: toggles,
			})),
		setLocalWorkflowToggles: (toggles) =>
			setState((prevState) => ({
				...prevState,
				localWorkflowToggles: toggles,
			})),
		setGlobalWorkflowToggles: (toggles) =>
			setState((prevState) => ({
				...prevState,
				globalWorkflowToggles: toggles,
			})),
		setMcpTab,
		setTotalTasksSize,
		refreshOpenRouterModels,
	}

	return <ExtensionStateContext.Provider value={contextValue}>{children}</ExtensionStateContext.Provider>
}

export const useExtensionState = () => {
	const context = useContext(ExtensionStateContext)
	if (context === undefined) {
		throw new Error("useExtensionState must be used within an ExtensionStateContextProvider")
	}
	return context
}<|MERGE_RESOLUTION|>--- conflicted
+++ resolved
@@ -266,11 +266,8 @@
 	// References to store subscription cancellation functions
 	const stateSubscriptionRef = useRef<(() => void) | null>(null)
 	const mcpButtonUnsubscribeRef = useRef<(() => void) | null>(null)
-<<<<<<< HEAD
+	const historyButtonClickedSubscriptionRef = useRef<(() => void) | null>(null)
 	const chatButtonUnsubscribeRef = useRef<(() => void) | null>(null)
-=======
-	const historyButtonClickedSubscriptionRef = useRef<(() => void) | null>(null)
->>>>>>> 8171b887
 
 	// Subscribe to state updates and UI events using the gRPC streaming API
 	useEffect(() => {
@@ -367,20 +364,6 @@
 			},
 		)
 
-<<<<<<< HEAD
-		// Subscribe to chat button clicked events with webview type
-		chatButtonUnsubscribeRef.current = UiServiceClient.subscribeToChatButtonClicked(EmptyRequest.create({}), {
-			onResponse: () => {
-				// When chat button is clicked, navigate to chat
-				console.log("[DEBUG] Received chat button clicked event from gRPC stream")
-				navigateToChat()
-			},
-			onError: (error) => {
-				console.error("Error in chat button subscription:", error)
-			},
-			onComplete: () => {},
-		})
-=======
 		// Set up history button clicked subscription with webview type
 		historyButtonClickedSubscriptionRef.current = UiServiceClient.subscribeToHistoryButtonClicked(
 			WebviewProviderTypeRequest.create({
@@ -400,7 +383,19 @@
 				},
 			},
 		)
->>>>>>> 8171b887
+
+		// Subscribe to chat button clicked events with webview type
+		chatButtonUnsubscribeRef.current = UiServiceClient.subscribeToChatButtonClicked(EmptyRequest.create({}), {
+			onResponse: () => {
+				// When chat button is clicked, navigate to chat
+				console.log("[DEBUG] Received chat button clicked event from gRPC stream")
+				navigateToChat()
+			},
+			onError: (error) => {
+				console.error("Error in chat button subscription:", error)
+			},
+			onComplete: () => {},
+		})
 
 		// Still send the webviewDidLaunch message for other initialization
 		vscode.postMessage({ type: "webviewDidLaunch" })
@@ -415,15 +410,13 @@
 				mcpButtonUnsubscribeRef.current()
 				mcpButtonUnsubscribeRef.current = null
 			}
-<<<<<<< HEAD
+			if (historyButtonClickedSubscriptionRef.current) {
+				historyButtonClickedSubscriptionRef.current()
+				historyButtonClickedSubscriptionRef.current = null
+			}
 			if (chatButtonUnsubscribeRef.current) {
 				chatButtonUnsubscribeRef.current()
 				chatButtonUnsubscribeRef.current = null
-=======
-			if (historyButtonClickedSubscriptionRef.current) {
-				historyButtonClickedSubscriptionRef.current()
-				historyButtonClickedSubscriptionRef.current = null
->>>>>>> 8171b887
 			}
 		}
 	}, [])
