--- conflicted
+++ resolved
@@ -925,11 +925,7 @@
 		.option("--max-attempts-per-case <number>", "Maximum total attempts per test case (default: 10x valid attempts)")
 		.option("--max-cases <number>", "Maximum number of test cases to run (limits total cases loaded)")
 		.option("--parsing-function <name>", "The parsing function to use", "parseAssistantMessageV2")
-<<<<<<< HEAD
 		.option("--diff-edit-function <name>", "The diff editing function to use", "diff-06-26-25")
-=======
-		.option("--diff-edit-function <name>", "The diff editing function to use", "diff-06-25-25")
->>>>>>> 516d7bcc
 		.option("--thinking-budget <tokens>", "Set the thinking tokens budget", "0")
 		.option("--parallel", "Run tests in parallel", false)
 		.option("--replay", "Run evaluation from a pre-recorded LLM output, skipping the API call", false)
