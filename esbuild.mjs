--- conflicted
+++ resolved
@@ -162,11 +162,7 @@
 	outfile: `${destDir}/cline-core.js`,
 	// These modules need to load files from the module directory at runtime,
 	// so they cannot be bundled.
-<<<<<<< HEAD
-	external: ["vscode", "@grpc/reflection", "grpc-health-check", "keytar"],
-=======
-	external: ["vscode", "@grpc/reflection", "grpc-health-check", "better-sqlite3"],
->>>>>>> 6d42a3fe
+	external: ["vscode", "@grpc/reflection", "grpc-health-check", "better-sqlite3", "keytar"],
 }
 
 // E2E build script configuration
